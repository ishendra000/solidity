--- conflicted
+++ resolved
@@ -39,13 +39,8 @@
 	ast/ASTForward.h
 	ast/ASTJsonConverter.cpp
 	ast/ASTJsonConverter.h
-<<<<<<< HEAD
-=======
-	ast/ASTPrinter.cpp
-	ast/ASTPrinter.h
 	ast/ASTUtils.cpp
 	ast/ASTUtils.h
->>>>>>> 1fe1459b
 	ast/ASTVisitor.h
 	ast/ExperimentalFeatures.h
 	ast/Types.cpp
