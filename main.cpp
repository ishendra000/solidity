/*
	This file is part of cpp-ethereum.

	cpp-ethereum is free software: you can redistribute it and/or modify
	it under the terms of the GNU General Public License as published by
	the Free Software Foundation, either version 3 of the License, or
	(at your option) any later version.

	Foobar is distributed in the hope that it will be useful,
	but WITHOUT ANY WARRANTY; without even the implied warranty of
	MERCHANTABILITY or FITNESS FOR A PARTICULAR PURPOSE.  See the
	GNU General Public License for more details.

	You should have received a copy of the GNU General Public License
	along with Foobar.  If not, see <http://www.gnu.org/licenses/>.
*/
/** @file main.cpp
 * @author Gav Wood <i@gavwood.com>
 * @date 2014
 * Main test functions.
 */

#include <random>
#include <chrono>
#include <Common.h>
#include <secp256k1.h>
#include "Dagger.h"
#include "RLP.h"
#include "Trie.h"
#include "State.h"
using namespace std;
using namespace std::chrono;
using namespace eth;

// TODO: utilise the shared testdata.

int main()
{
/*
	// Test dagger
	{
		Dagger d;
		auto s = steady_clock::now();
		cout << hex << d.eval((h256)1, 0);
		cout << " " << dec << duration_cast<milliseconds>(steady_clock::now() - s).count() << " ms" << endl;
		cout << hex << d.eval((h256)1, 1);
		cout << " " << dec << duration_cast<milliseconds>(steady_clock::now() - s).count() << " ms" << endl;
	}
	{
		Dagger d;
		auto s = steady_clock::now();
		cout << hex << d.eval((h256)1, 0);
		cout << " " << dec << duration_cast<milliseconds>(steady_clock::now() - s).count() << " ms" << endl;
		cout << hex << d.eval((h256)1, 1);
		cout << " " << dec << duration_cast<milliseconds>(steady_clock::now() - s).count() << " ms" << endl;
	}
	//*/

/*
	// Test transaction.
	bytes tx = fromUserHex("88005401010101010101010101010101010101010101011f0de0b6b3a76400001ce8d4a5100080181c373130a009ba1f10285d4e659568bfcfec85067855c5a3c150100815dad4ef98fd37cf0593828c89db94bd6c64e210a32ef8956eaa81ea9307194996a3b879441f5d");
	cout << "TX: " << RLP(tx) << endl;

	Transaction t(tx);
	cout << "SENDER: " << hex << t.sender() << endl;

	bytes sig64 = toBigEndian(t.vrs.r) + toBigEndian(t.vrs.s);
	cout << "SIG: " << sig64.size() << " " << asHex(sig64) << " " << t.vrs.v << endl;

	auto msg = t.rlp(false);
	cout << "TX w/o SIG: " << RLP(msg) << endl;
	cout << "RLP(TX w/o SIG): " << asHex(t.rlpString(false)) << endl;
	std::string hmsg = sha3(t.rlpString(false), false);
	cout << "SHA256(RLP(TX w/o SIG)): 0x" << asHex(hmsg) << endl;

	bytes privkey = sha3Bytes("123");

	secp256k1_start();

	{
		bytes pubkey(65);
		int pubkeylen = 65;

		int ret = secp256k1_ecdsa_seckey_verify(privkey.data());
		cout << "SEC: " << dec << ret << " " << asHex(privkey) << endl;

		ret = secp256k1_ecdsa_pubkey_create(pubkey.data(), &pubkeylen, privkey.data(), 1);
		pubkey.resize(pubkeylen);
		int good = secp256k1_ecdsa_pubkey_verify(pubkey.data(), pubkey.size());
		cout << "PUB: " << dec << ret << " " << pubkeylen << " " << asHex(pubkey) << (good ? " GOOD" : " BAD") << endl;
	}

	// Test roundtrip...
	{
		bytes sig(64);
		u256 nonce = 0;
		int v = 0;
		int ret = secp256k1_ecdsa_sign_compact((byte const*)hmsg.data(), hmsg.size(), sig.data(), privkey.data(), (byte const*)&nonce, &v);
		cout << "MYSIG: " << dec << ret << " " << sig.size() << " " << asHex(sig) << " " << v << endl;

		bytes pubkey(65);
		int pubkeylen = 65;
		ret = secp256k1_ecdsa_recover_compact((byte const*)hmsg.data(), hmsg.size(), (byte const*)sig.data(), pubkey.data(), &pubkeylen, 0, v);
		pubkey.resize(pubkeylen);
		cout << "MYREC: " << dec << ret << " " << pubkeylen << " " << asHex(pubkey) << endl;
	}

	{
		bytes pubkey(65);
		int pubkeylen = 65;
		int ret = secp256k1_ecdsa_recover_compact((byte const*)hmsg.data(), hmsg.size(), (byte const*)sig64.data(), pubkey.data(), &pubkeylen, 0, (int)t.vrs.v - 27);
		pubkey.resize(pubkeylen);
		cout << "RECPUB: " << dec << ret << " " << pubkeylen << " " << asHex(pubkey) << endl;
		cout << "SENDER: " << hex << low160(eth::sha3(bytesConstRef(&pubkey).cropped(1))) << endl;
	}
*/

	{
		BasicMap m;
		GenericTrieDB<BasicMap> t(&m);
		t.init();	// initialise as empty tree.
		cout << m;
		cout << t.root() << endl;
		cout << hash256(StringMap()) << endl;

		t.insert(string("tesz"), string("test"));
		cout << m;
		cout << t.root() << endl;
		cout << hash256({{"test", "test"}}) << endl;

		t.insert(string("tesa"), string("testy"));
		cout << m;
		cout << t.root() << endl;
		cout << hash256({{"test", "test"}, {"te", "testy"}}) << endl;
		cout << t.at(string("test")) << endl;
		cout << t.at(string("te")) << endl;
		cout << t.at(string("t")) << endl;

		t.remove(string("te"));
		cout << m;
		cout << t.root() << endl;
		cout << hash256({{"test", "test"}}) << endl;

		t.remove(string("test"));
		cout << m;
		cout << t.root() << endl;
		cout << hash256(StringMap()) << endl;
	}
	{
		BasicMap m;
		GenericTrieDB<BasicMap> t(&m);
		t.init();	// initialise as empty tree.
		t.insert(string("a"), string("A"));
		t.insert(string("b"), string("B"));
		cout << m;
		cout << t.root() << endl;
		cout << hash256({{"b", "B"}, {"a", "A"}}) << endl;
		cout << RLP(rlp256({{"b", "B"}, {"a", "A"}})) << endl;
	}
	{
		Trie t;
		t.insert("dog", "puppy");
		cout << hex << t.hash256() << endl;
		cout << RLP(t.rlp()) << endl;
	}
	{
		Trie t;
		t.insert("bed", "d");
		t.insert("be", "e");
		cout << hex << t.hash256() << endl;
		cout << RLP(t.rlp()) << endl;
	}
	{
		cout << hex << hash256({{"dog", "puppy"}, {"doe", "reindeer"}}) << endl;
		Trie t;
		t.insert("dog", "puppy");
		t.insert("doe", "reindeer");
		cout << hex << t.hash256() << endl;
		cout << RLP(t.rlp()) << endl;
		cout << asHex(t.rlp()) << endl;
	}
	{
		BasicMap m;
		GenericTrieDB<BasicMap> d(&m);
		d.init();	// initialise as empty tree.
		Trie t;
		StringMap s;

<<<<<<< HEAD
		auto add = [&](char const* a, char const* b)
		{
			d.insert(string(a), string(b));
			t.insert(a, b);
			s[a] = b;

			cout << endl << "-------------------------------" << endl;
			cout << a << " -> " << b << endl;
			cout << m;
			cout << d.root() << endl;
			cout << hash256(s) << endl;

			assert(t.hash256() == hash256(s));
			assert(d.root() == hash256(s));
			for (auto const& i: s)
			{
				assert(t.at(i.first) == i.second);
				assert(d.at(i.first) == i.second);
			}
		};

		auto remove = [&](char const* a)
		{
			s.erase(a);
			t.remove(a);
			d.remove(string(a));

			cout << endl << "-------------------------------" << endl;
			cout << "X " << a << endl;
			cout << m;
			cout << d.root() << endl;
			cout << hash256(s) << endl;

			assert(t.at(a).empty());
			assert(d.at(string(a)).empty());
			assert(t.hash256() == hash256(s));
			assert(d.root() == hash256(s));
			for (auto const& i: s)
			{
				assert(t.at(i.first) == i.second);
				assert(d.at(i.first) == i.second);
			}
		};

		add("dogglesworth", "cat");
		add("doe", "reindeer");
		remove("dogglesworth");
		add("horse", "stallion");
		add("do", "verb");
		add("doge", "coin");
		remove("horse");
		remove("do");
		remove("doge");
		remove("doe");
=======
		t.insert("dog", "puppy");
		assert(t.hash256() == hash256(StringMap({{"dog", "puppy"}})));
		assert(t.at("dog") == "puppy");
		t.insert("doe", "reindeer");
		assert(t.hash256() == hash256({{"dog", "puppy"}, {"doe", "reindeer"}}));
		assert(t.at("doe") == "reindeer");
		assert(t.at("dog") == "puppy");
		t.insert("dogglesworth", "cat");
		assert(t.hash256() == hash256({{"doe", "reindeer"}, {"dog", "puppy"}, {"dogglesworth", "cat"}}));
		assert(t.at("doe") == "reindeer");
		assert(t.at("dog") == "puppy");
		assert(t.at("dogglesworth") == "cat");
		t.remove("dogglesworth");
		t.remove("doe");
		assert(t.at("doe").empty());
		assert(t.at("dogglesworth").empty());
		assert(t.at("dog") == "puppy");
		assert(t.hash256() == hash256(StringMap({{"dog", "puppy"}})));
		t.insert("horse", "stallion");
		t.insert("do", "verb");
		t.insert("doge", "coin");
		assert(t.hash256() == hash256({{"dog", "puppy"}, {"horse", "stallion"}, {"do", "verb"}, {"doge", "coin"}}));
		assert(t.at("doge") == "coin");
		assert(t.at("do") == "verb");
		assert(t.at("horse") == "stallion");
		assert(t.at("dog") == "puppy");
		t.remove("horse");
		t.remove("do");
		t.remove("doge");
		assert(t.hash256() == hash256(StringMap({{"dog", "puppy"}})));
		assert(t.at("dog") == "puppy");
		t.remove("dog");
>>>>>>> 0ccc676f

		for (int a = 0; a < 20; ++a)
		{
			StringMap m;
			for (int i = 0; i < 20; ++i)
			{
				auto k = randomWord();
				auto v = toString(i);
				m.insert(make_pair(k, v));
				t.insert(k, v);
				d.insert(k, v);
				assert(hash256(m) == t.hash256());
				assert(hash256(m) == d.root());
			}
			while (!m.empty())
			{
				auto k = m.begin()->first;
				d.remove(k);
				t.remove(k);
				m.erase(k);
				assert(hash256(m) == t.hash256());
				assert(hash256(m) == d.root());
			}
		}
	}

	// int of value 15
	assert(RLP("\x0f") == 15);
	assert(asString(rlp(15)) == "\x0f");

	// 3-character string
	assert(RLP("\x43""dog") == "dog");
	assert(asString(rlp("dog")) == "\x43""dog");

	// 2-item list
<<<<<<< HEAD
	RLP twoItemList((byte const*)"\x82\x0f\x43""dog", 6);
=======
	string twoItemListString = "\x82\x0f\x43""dog";
	RLP twoItemList(twoItemListString);
>>>>>>> 0ccc676f
	assert(twoItemList.itemCount() == 2);
	assert(twoItemList[0] == 15);
	assert(twoItemList[1] == "dog");
	assert(asString(rlpList(15, "dog")) == "\x82\x0f\x43""dog");

	// 1-byte (8-bit) int
	assert(RLP("\x18\x45") == 69);
	assert(asString(rlp(69)) == "\x18\x45");

	// 2-byte (16-bit) int
	assert(RLP("\x19\x01\x01") == 257);
	assert(asString(rlp(257)) == "\x19\x01\x01");

	// 32-byte (256-bit) int
	assert(RLP("\x37\x10\x01\x02\x03\x04\x05\x06\x07\x08\x09\x0a\x0b\x0c\x0d\x0e\x0f\x10\x11\x12\x13\x14\x15\x16\x17\x18\x19\x1a\x1b\x1c\x1d\x1e\x1f") == bigint("0x100102030405060708090a0b0c0d0e0f101112131415161718191a1b1c1d1e1f"));
	assert(asString(rlp(bigint("0x100102030405060708090a0b0c0d0e0f101112131415161718191a1b1c1d1e1f"))) == "\x37\x10\x01\x02\x03\x04\x05\x06\x07\x08\x09\x0a\x0b\x0c\x0d\x0e\x0f\x10\x11\x12\x13\x14\x15\x16\x17\x18\x19\x1a\x1b\x1c\x1d\x1e\x1f");

	// 33-byte (264-bit) int
	assert(RLP("\x38\x21\x20\x10\x01\x02\x03\x04\x05\x06\x07\x08\x09\x0a\x0b\x0c\x0d\x0e\x0f\x10\x11\x12\x13\x14\x15\x16\x17\x18\x19\x1a\x1b\x1c\x1d\x1e\x1f") == bigint("0x20100102030405060708090A0B0C0D0E0F101112131415161718191A1B1C1D1E1F"));
	assert(asString(rlp(bigint("0x20100102030405060708090A0B0C0D0E0F101112131415161718191A1B1C1D1E1F"))) == "\x38\x21\x20\x10\x01\x02\x03\x04\x05\x06\x07\x08\x09\x0a\x0b\x0c\x0d\x0e\x0f\x10\x11\x12\x13\x14\x15\x16\x17\x18\x19\x1a\x1b\x1c\x1d\x1e\x1f");

	// 56-character string.
	assert(RLP("\x78\x38""Lorem ipsum dolor sit amet, consectetur adipisicing elit") == "Lorem ipsum dolor sit amet, consectetur adipisicing elit");
	assert(asString(rlp("Lorem ipsum dolor sit amet, consectetur adipisicing elit")) == "\x78\x38""Lorem ipsum dolor sit amet, consectetur adipisicing elit");

	/*
	 * Hex-prefix Notation. First nibble has flags: oddness = 2^0 & termination = 2^1
	 * [0,0,1,2,3,4,5]   0x10012345
	 * [0,1,2,3,4,5]     0x00012345
	 * [1,2,3,4,5]       0x112345
	 * [0,0,1,2,3,4]     0x00001234
	 * [0,1,2,3,4]       0x101234
	 * [1,2,3,4]         0x001234
	 * [0,0,1,2,3,4,5,T] 0x30012345
	 * [0,0,1,2,3,4,T]   0x20001234
	 * [0,1,2,3,4,5,T]   0x20012345
	 * [1,2,3,4,5,T]     0x312345
	 * [1,2,3,4,T]       0x201234
	 */
	assert(asHex(hexPrefixEncode({0, 0, 1, 2, 3, 4, 5}, false)) == "10012345");
	assert(asHex(hexPrefixEncode({0, 1, 2, 3, 4, 5}, false)) == "00012345");
	assert(asHex(hexPrefixEncode({1, 2, 3, 4, 5}, false)) == "112345");
	assert(asHex(hexPrefixEncode({0, 0, 1, 2, 3, 4}, false)) == "00001234");
	assert(asHex(hexPrefixEncode({0, 1, 2, 3, 4}, false)) == "101234");
	assert(asHex(hexPrefixEncode({1, 2, 3, 4}, false)) == "001234");
	assert(asHex(hexPrefixEncode({0, 0, 1, 2, 3, 4, 5}, true)) == "30012345");
	assert(asHex(hexPrefixEncode({0, 0, 1, 2, 3, 4}, true)) == "20001234");
	assert(asHex(hexPrefixEncode({0, 1, 2, 3, 4, 5}, true)) == "20012345");
	assert(asHex(hexPrefixEncode({1, 2, 3, 4, 5}, true)) == "312345");
	assert(asHex(hexPrefixEncode({1, 2, 3, 4}, true)) == "201234");

	return 0;
}
<|MERGE_RESOLUTION|>--- conflicted
+++ resolved
@@ -186,7 +186,6 @@
 		Trie t;
 		StringMap s;
 
-<<<<<<< HEAD
 		auto add = [&](char const* a, char const* b)
 		{
 			d.insert(string(a), string(b));
@@ -241,41 +240,6 @@
 		remove("do");
 		remove("doge");
 		remove("doe");
-=======
-		t.insert("dog", "puppy");
-		assert(t.hash256() == hash256(StringMap({{"dog", "puppy"}})));
-		assert(t.at("dog") == "puppy");
-		t.insert("doe", "reindeer");
-		assert(t.hash256() == hash256({{"dog", "puppy"}, {"doe", "reindeer"}}));
-		assert(t.at("doe") == "reindeer");
-		assert(t.at("dog") == "puppy");
-		t.insert("dogglesworth", "cat");
-		assert(t.hash256() == hash256({{"doe", "reindeer"}, {"dog", "puppy"}, {"dogglesworth", "cat"}}));
-		assert(t.at("doe") == "reindeer");
-		assert(t.at("dog") == "puppy");
-		assert(t.at("dogglesworth") == "cat");
-		t.remove("dogglesworth");
-		t.remove("doe");
-		assert(t.at("doe").empty());
-		assert(t.at("dogglesworth").empty());
-		assert(t.at("dog") == "puppy");
-		assert(t.hash256() == hash256(StringMap({{"dog", "puppy"}})));
-		t.insert("horse", "stallion");
-		t.insert("do", "verb");
-		t.insert("doge", "coin");
-		assert(t.hash256() == hash256({{"dog", "puppy"}, {"horse", "stallion"}, {"do", "verb"}, {"doge", "coin"}}));
-		assert(t.at("doge") == "coin");
-		assert(t.at("do") == "verb");
-		assert(t.at("horse") == "stallion");
-		assert(t.at("dog") == "puppy");
-		t.remove("horse");
-		t.remove("do");
-		t.remove("doge");
-		assert(t.hash256() == hash256(StringMap({{"dog", "puppy"}})));
-		assert(t.at("dog") == "puppy");
-		t.remove("dog");
->>>>>>> 0ccc676f
-
 		for (int a = 0; a < 20; ++a)
 		{
 			StringMap m;
@@ -310,12 +274,8 @@
 	assert(asString(rlp("dog")) == "\x43""dog");
 
 	// 2-item list
-<<<<<<< HEAD
-	RLP twoItemList((byte const*)"\x82\x0f\x43""dog", 6);
-=======
 	string twoItemListString = "\x82\x0f\x43""dog";
 	RLP twoItemList(twoItemListString);
->>>>>>> 0ccc676f
 	assert(twoItemList.itemCount() == 2);
 	assert(twoItemList[0] == 15);
 	assert(twoItemList[1] == "dog");
