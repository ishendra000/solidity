/*
    This file is part of cpp-ethereum.

    cpp-ethereum is free software: you can redistribute it and/or modify
    it under the terms of the GNU General Public License as published by
    the Free Software Foundation, either version 3 of the License, or
    (at your option) any later version.

    cpp-ethereum is distributed in the hope that it will be useful,
    but WITHOUT ANY WARRANTY; without even the implied warranty of
    MERCHANTABILITY or FITNESS FOR A PARTICULAR PURPOSE.  See the
    GNU General Public License for more details.

    You should have received a copy of the GNU General Public License
    along with cpp-ethereum.  If not, see <http://www.gnu.org/licenses/>.
*/
/** @file createRandomTest.cpp
 * @author Christoph Jentzsch <jentzsch.simulationsoftware@gmail.com>
 * @date 2014
 * Creating a random virtual machine test.
 */

#include <string>
#include <iostream>
#include <chrono>
#include <boost/random.hpp>
#include <boost/filesystem/path.hpp>
#pragma GCC diagnostic ignored "-Wunused-parameter"
#include <json_spirit/json_spirit.h>
#include <json_spirit/json_spirit_reader_template.h>
#include <json_spirit/json_spirit_writer_template.h>
#include <libdevcore/CommonIO.h>
#include <libdevcore/CommonData.h>
#include <libethereum/VMFactory.h>
#include <libevmcore/Instruction.h>
#include <libevm/VM.h>
#include "vm.h"

using namespace std;
using namespace json_spirit;
using namespace dev;

void doMyTests(json_spirit::mValue& v);

int main(int argc, char *argv[])
{
	g_logVerbosity = 0;

	// create random code

	boost::random::mt19937 gen;

	auto now = chrono::steady_clock::now().time_since_epoch();
	auto timeSinceEpoch = chrono::duration_cast<chrono::nanoseconds>(now).count();
	gen.seed(static_cast<unsigned int>(timeSinceEpoch));
	boost::random::uniform_int_distribution<> lengthOfCodeDist(2, 16);
	boost::random::uniform_int_distribution<> opcodeDist(0, 255);
	boost::random::variate_generator<boost::mt19937&,
			boost::random::uniform_int_distribution<> > randGen(gen, opcodeDist);

	int lengthOfCode  = lengthOfCodeDist(gen);
	string randomCode;

	for (int i = 0; i < lengthOfCode; ++i)
	{
		uint8_t opcode = randGen();

		// disregard all invalid commands, except of one (0x10)
		if (dev::eth::isValidInstruction(dev::eth::Instruction(opcode)) || opcode == 0x10)
			randomCode += toHex(toCompactBigEndian(opcode));
		else
			i--;
	}

	const string s =\
"{\n\
	\"randomVMtest\": {\n\
		\"env\" : {\n\
			\"previousHash\" : \"5e20a0453cecd065ea59c37ac63e079ee08998b6045136a8ce6635c7912ec0b6\",\n\
			\"currentNumber\" : \"0\",\n\
			\"currentGasLimit\" : \"1000000\",\n\
			\"currentDifficulty\" : \"256\",\n\
			\"currentTimestamp\" : 1,\n\
			\"currentCoinbase\" : \"2adc25665018aa1fe0e6bc666dac8fc2697ff9ba\"\n\
		},\n\
		\"pre\" : {\n\
			\"0f572e5295c57f15886f9b263e2f6d2d6c7b5ec6\" : {\n\
				\"balance\" : \"1000000000000000000\",\n\
				\"nonce\" : 0,\n\
				\"code\" : \"random\",\n\
				\"storage\": {}\n\
			}\n\
		},\n\
		\"exec\" : {\n\
			\"address\" : \"0f572e5295c57f15886f9b263e2f6d2d6c7b5ec6\",\n\
			\"origin\" : \"cd1722f3947def4cf144679da39c4c32bdc35681\",\n\
			\"caller\" : \"cd1722f3947def4cf144679da39c4c32bdc35681\",\n\
			\"value\" : \"1000000000000000000\",\n\
			\"data\" : \"\",\n\
			\"gasPrice\" : \"100000000000000\",\n\
			\"gas\" : \"10000\"\n\
		}\n\
	}\n\
}";

	mValue v;
	read_string(s, v);

	// insert new random code
	v.get_obj().find("randomVMtest")->second.get_obj().find("pre")->second.get_obj().begin()->second.get_obj()["code"] = "0x" + randomCode;

	// execute code in vm
	doMyTests(v);

	// stream to output for further handling by the bash script
	cout << json_spirit::write_string(v, true);

	return 0;
}

void doMyTests(json_spirit::mValue& v)
{
	for (auto& i: v.get_obj())
	{
		cnote << i.first;
		mObject& o = i.second.get_obj();

		assert(o.count("env") > 0);
		assert(o.count("pre") > 0);
		assert(o.count("exec") > 0);

<<<<<<< HEAD

		auto vmObj = eth::VMFactory::create(eth::VMFactory::Interpreter);
		auto& vm = *vmObj;
		test::FakeExtVM fev;
=======
		dev::test::FakeExtVM fev;
>>>>>>> 3c8a45ce
		fev.importEnv(o["env"].get_obj());
		fev.importState(o["pre"].get_obj());

		o["pre"] = mValue(fev.exportState());

		fev.importExec(o["exec"].get_obj());
		if (fev.code.empty())
		{
			fev.thisTxCode = get<3>(fev.addresses.at(fev.myAddress));
			fev.code = fev.thisTxCode;
		}

		bytes output;
		eth::VM vm(fev.gas);

		u256 gas;
		bool vmExceptionOccured = false;
		try
		{
			output = vm.go(fev, fev.simpleTrace()).toBytes();
			gas = vm.gas();
		}
		catch (eth::VMException const& _e)
		{
			cnote << "VM did throw an exception: " << diagnostic_information(_e);
			vmExceptionOccured = true;
		}
		catch (Exception const& _e)
		{
			cnote << "VM did throw an exception: " << diagnostic_information(_e);
		}
		catch (std::exception const& _e)
		{
			cnote << "VM did throw an exception: " << _e.what();
		}

		// delete null entries in storage for the sake of comparison

		for (auto  &a: fev.addresses)
		{
			vector<u256> keystoDelete;
			for (auto &s: get<2>(a.second))
			{
				if (s.second == 0)
					keystoDelete.push_back(s.first);
			}
			for (auto const key: keystoDelete )
			{
				get<2>(a.second).erase(key);
			}
		}

		o["env"] = mValue(fev.exportEnv());
		o["exec"] = mValue(fev.exportExec());
		if (!vmExceptionOccured)
		{
			o["post"] = mValue(fev.exportState());
			o["callcreates"] = fev.exportCallCreates();
			o["out"] = "0x" + toHex(output);
			fev.push(o, "gas", gas);
			o["logs"] = mValue(test::exportLog(fev.sub.logs));
		}
	}
}<|MERGE_RESOLUTION|>--- conflicted
+++ resolved
@@ -31,7 +31,6 @@
 #include <json_spirit/json_spirit_writer_template.h>
 #include <libdevcore/CommonIO.h>
 #include <libdevcore/CommonData.h>
-#include <libethereum/VMFactory.h>
 #include <libevmcore/Instruction.h>
 #include <libevm/VM.h>
 #include "vm.h"
@@ -129,14 +128,7 @@
 		assert(o.count("pre") > 0);
 		assert(o.count("exec") > 0);
 
-<<<<<<< HEAD
-
-		auto vmObj = eth::VMFactory::create(eth::VMFactory::Interpreter);
-		auto& vm = *vmObj;
-		test::FakeExtVM fev;
-=======
 		dev::test::FakeExtVM fev;
->>>>>>> 3c8a45ce
 		fev.importEnv(o["env"].get_obj());
 		fev.importState(o["pre"].get_obj());
 
