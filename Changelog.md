<<<<<<< HEAD
### 0.9.0 (unreleased)

Breaking changes:
 * Disallow ``.pop()`` on arrays containing nested mappings.
 * Disallow ``delete`` on types that contain nested mappings.
 * Disallow ``codecopy`` and ``codesize`` in ``pure`` functions.
 * Inline Assembly: Consider functions, function parameters and return variables for shadowing checks.
 * Commandline Interface: Remapping targets are not automatically added to allowed paths.
 * Commandline Interface: Assembler mode no longer enables all outputs by default.
 * General: The identifier ``basefee`` is a reserved identifier in Yul for all EVM versions.
 * View Pure Checker: Mark ``returndatasize`` and ``returndatacopy`` as view to disallow them in inline assembly blocks in pure functions.


### 0.8.15 (unreleased)
=======
### 0.8.17 (unreleased)

Important Bugfixes:

>>>>>>> ecdc808e

Language Features:


Compiler Features:
 * Code Generator: More efficient overflow checks for multiplication.
 * Yul Optimizer: Simplify the starting offset of zero-length operations to zero.
 * Language Server: Analyze all files in a project by default (can be customized by setting ``'file-load-strategy'`` to ``'directly-opened-and-on-import'`` in LSP settings object).


Bugfixes:
 * Type Checker: Fix internal compiler error on tuple assignments with invalid left-hand side.


### 0.8.16 (2022-08-08)

Important Bugfixes:
 * Code Generation: Fix data corruption that affected ABI-encoding of calldata values represented by tuples: structs at any nesting level; argument lists of external functions, events and errors; return value lists of external functions. The 32 leading bytes of the first dynamically-encoded value in the tuple would get zeroed when the last component contained a statically-encoded array.


Compiler Features:
 * Code Generator: More efficient code for checked addition and subtraction.
 * TypeChecker: Support using library constants in initializers of other constants.
 * Yul IR Code Generation: Improved copy routines for arrays with packed storage layout.
 * Yul Optimizer: Add rule to convert ``mod(add(X, Y), A)`` into ``addmod(X, Y, A)``, if ``A`` is a power of two.
 * Yul Optimizer: Add rule to convert ``mod(mul(X, Y), A)`` into ``mulmod(X, Y, A)``, if ``A`` is a power of two.


Bugfixes:
 * Commandline Interface: Disallow the following options outside of the compiler mode: ``--via-ir``,``--metadata-literal``, ``--metadata-hash``, ``--model-checker-show-unproved``, ``--model-checker-div-mod-no-slacks``, ``--model-checker-engine``, ``--model-checker-invariants``, ``--model-checker-solvers``, ``--model-checker-timeout``, ``--model-checker-contracts``, ``--model-checker-targets``.
 * Type Checker: Fix compiler crash on tuple assignments involving certain patterns with unary tuples on the left-hand side.
 * Type Checker: Fix compiler crash when ``abi.encodeCall`` received a tuple expression instead of an inline tuple.
 * Type Checker: Fix null dereference in ``abi.encodeCall`` type checking of free function.


### 0.8.15 (2022-06-15)

Important Bugfixes:
 * Code Generation: Avoid writing dirty bytes to storage when copying ``bytes`` arrays.
 * Yul Optimizer: Keep all memory side-effects of inline assembly blocks.


Language Features:
 * Add `E.selector` for a non-anonymous event `E` to access the 32-byte selector topic.


Compiler Features:
 * Language Server: Add rudimentary support for semantic highlighting.
 * Language Server: Adds support for configuring ``include-paths`` JSON settings object that can be passed during LSP configuration stage.
 * Language Server: Always add ``{project_root}/node_modules`` to include search paths.
 * Type Checker: Warn about assignments involving multiple pushes to storage ``bytes`` that may invalidate references.
 * Yul Optimizer: Improve inlining heuristics for via IR code generation and pure Yul compilation.

Bugfixes:
 * ABI Encoder: When encoding an empty string coming from storage do not add a superfluous empty slot for data.
 * Common Subexpression Eliminator: Process assembly items in chunks with maximum size of 2000. It helps to avoid extremely time-consuming searches during code optimization.
 * DocString Parser: Fix ICE caused by an immutable struct with mapping.
 * Yul IR Code Generation: More robust cleanup in corner cases during memory to storage copies.
 * Yul Optimizer: Do not remove ``returndatacopy`` in cases in which it might perform out-of-bounds reads that unconditionally revert as out-of-gas. Previously, any ``returndatacopy`` that wrote to memory that was never read from was removed without accounting for the out-of-bounds condition.


### 0.8.14 (2022-05-17)

Important Bugfixes:
 * ABI Encoder: When ABI-encoding values from calldata that contain nested arrays, correctly validate the nested array length against ``calldatasize()`` in all cases.
 * Override Checker: Allow changing data location for parameters only when overriding external functions.


Compiler Features:
 * Assembly-Json Exporter: Include source list in `sourceList` field.
 * Commandline Interface: Option ``--pretty-json`` works also with the following options: ``--abi``, ``--asm-json``, ``--ast-compact-json``, ``--devdoc``, ``--storage-layout``, ``--userdoc``.
 * Language Server: Allow full filesystem access to language server.
 * Peephole Optimizer: Remove operations without side effects before simple terminations.
 * SMTChecker: Support ``abi.encodeCall`` taking into account the called selector.


Bugfixes:
 * Assembly-Json Exporter: Fix assembly json export to store jump types of operations in `jumpType` field instead of `value`.
 * SMTChecker: Fix ABI compatibility with z3 >=4.8.16.
 * SMTChecker: Fix bug when z3 is selected but not available at runtime.
 * Type Checker: Properly check restrictions of ``using ... global`` in conjunction with libraries.
 * TypeChecker: Convert parameters of function type to how they would be called for ``abi.encodeCall``.


### 0.8.13 (2022-03-16)

Important Bugfixes:
 * Code Generator: Correctly encode literals used in ``abi.encodeCall`` in place of fixed bytes arguments.


Language Features:
 * General: Allow annotating inline assembly as memory-safe to allow optimizations and stack limit evasion that rely on respecting Solidity's memory model.
 * General: ``using M for Type;`` is allowed at file level and ``M`` can now also be a brace-enclosed list of free functions or library functions.
 * General: ``using ... for T global;`` is allowed at file level where the user-defined type ``T`` has been defined, resulting in the effect of the statement being available everywhere ``T`` is available.


Compiler Features:
 * Commandline Interface: Allow the use of ``--via-ir`` in place of ``--experimental-via-ir``.
 * Compilation via Yul IR is no longer marked as experimental.
 * JSON-AST: Added selector field for errors and events.
 * Language Server: Implements goto-definition.
 * Peephole Optimizer: Optimize comparisons in front of conditional jumps and conditional jumps across a single unconditional jump.
 * Yul EVM Code Transform: Avoid unnecessary ``pop``s on terminating control flow.
 * Yul IR Code Generation: When the result of an external call is statically-sized, ignore any returndata past the size expected by the compiler.
 * Yul Optimizer: Remove ``sstore`` and ``mstore`` operations that are never read from.


Bugfixes:
 * General: Fix internal error for locales with unusual capitalization rules. Locale set in the environment is now completely ignored.
 * Type Checker: Fix incorrect type checker errors when importing overloaded functions.
 * Yul IR Code Generation: Optimize embedded creation code with correct settings. This fixes potential mismatches between the constructor code of a contract compiled in isolation and the bytecode in ``type(C).creationCode``, resp. the bytecode used for ``new C(...)``.


### 0.8.12 (2022-02-16)

Language Features:
 * General: Add equality-comparison operators for external function types.
 * General: Support ``ContractName.functionName`` for ``abi.encodeCall``, in addition to external function pointers.


Compiler Features:
 * Commandline Interface: Event and error signatures are also returned when using ``--hashes``.
 * Yul Optimizer: Remove ``mstore`` and ``sstore`` operations if the slot already contains the same value.
 * Yul: Emit immutable references for pure yul code when requested.


Bugfixes:
 * Antlr Grammar: Allow builtin names in ``yulPath`` to support ``.address`` in function pointers.
 * Code Generator: Fix internal error when accessing the members of external functions occupying more than two stack slots.
 * Code Generator: Fix internal error when doing an explicit conversion from ``string calldata`` to ``bytes``.
 * Control Flow Graph: Perform proper virtual lookup for modifiers for uninitialized variable and unreachable code analysis.
 * General: ``string.concat`` now properly takes strings as arguments and returns ``string memory``. It was accidentally introduced as a copy of ``bytes.concat`` before.
 * Immutables: Fix wrong error when the constructor of a base contract uses ``return`` and the derived contract contains immutable variables.
 * Inheritance: Consider functions in all ancestors during override analysis.
 * IR Generator: Add missing cleanup during the conversion of fixed bytes types to smaller fixed bytes types.
 * IR Generator: Add missing cleanup for indexed event arguments of value type.
 * IR Generator: Fix internal error when copying reference types in calldata and storage to struct or array members in memory.
 * IR Generator: Fix IR syntax error when copying storage arrays of structs containing functions.
 * Natspec: Fix internal error when overriding a struct getter with a Natspec-documented return value and the name in the struct is different.
 * Type Checker: Fix internal error when a constant variable declaration forward references a struct.
 * Yul EVM Code Transform: Improved stack shuffling in corner cases.


Solc-Js:
 * The wrapper now requires at least nodejs v10.
 * The code has been ported to TypeScript.


Build System:
 * Emscripten builds store the embedded WebAssembly binary in LZ4 compressed format and transparently decompress on loading.


### 0.8.11 (2021-12-20)

Language Features:
 * General: New builtin function ``abi.encodeCall(functionPointer, (arg1, arg2, ...))`` that type-checks the arguments and returns the ABI-encoded function call data.


Compiler Features:
 * Commandline Interface: Add ``--lsp`` option to get ``solc`` to act as a Language Server (LSP) communicating over stdio.


Bugfixes:
 * Code Generator: Fix a crash when using ``@use-src`` and compiling from Yul to ewasm.
 * SMTChecker: Fix internal error when an unsafe target is solved more than once and the counterexample messages are different.
 * SMTChecker: Fix soundness of assigned storage/memory local pointers that were not erasing enough knowledge.
 * Fix internal error when a function has a calldata struct argument with an internal type inside.
 * IR Generator: Fix IR syntax error when copying storage arrays of functions.


### 0.8.10 (2021-11-09)

Language Features:
 * Inline Assembly: Support ``.address`` and ``.selector`` on external function pointers to access their address and function selector.


Compiler Features:
 * Code Generator: Skip existence check for external contract if return data is expected. In this case, the ABI decoder will revert if the contract does not exist.
 * Commandline Interface: Accept nested brackets in step sequences passed to ``--yul-optimizations``.
 * Commandline Interface: Add ``--debug-info`` option for selecting how much extra debug information should be included in the produced EVM assembly and Yul code.
 * Commandline Interface: Support ``--asm``, ``--bin``, ``--ir-optimized``, ``--ewasm`` and ``--ewasm-ir`` output selection options in assembler mode.
 * Commandline Interface: Use different colors when printing errors, warnings and infos.
 * JSON AST: Set absolute paths of imports earlier, in the ``parsing`` stage.
 * SMTChecker: Output values for ``block.*``, ``msg.*`` and ``tx.*`` variables that are present in the called functions.
 * SMTChecker: Report contract invariants and reentrancy properties. This can be enabled via the CLI option ``--model-checker-invariants`` or the Standard JSON option ``settings.modelChecker.invariants``.
 * Standard JSON: Accept nested brackets in step sequences passed to ``settings.optimizer.details.yulDetails.optimizerSteps``.
 * Standard JSON: Add ``settings.debug.debugInfo`` option for selecting how much extra debug information should be included in the produced EVM assembly and Yul code.
 * Yul EVM Code Transform: Switch to new optimized code transform when compiling via Yul with enabled optimizer.
 * Yul Optimizer: Take control-flow side-effects of user-defined functions into account in various optimizer steps.


Bugfixes:
 * Code Generator: Fix constructor source mappings for immutables.
 * Commandline Interface: Disallow ``--error-recovery`` option outside of the compiler mode.
 * Commandline Interface: Don't return zero exit code when writing linked files to disk fails.
 * Commandline Interface: Fix extra newline character being appended to sources passed through standard input, affecting their hashes.
 * Commandline Interface: Report output selection options unsupported by the selected input mode instead of ignoring them.
 * Commandline Interface: When linking only accept exact matches for library names passed to the ``--libraries`` option. Library names not prefixed with a file name used to match any library with that name.
 * SMTChecker: Fix internal error in magic type access (``block``, ``msg``, ``tx``).
 * SMTChecker: Fix internal error in the CHC engine when passing gas in the function options.
 * TypeChecker: Fix internal error when using arrays and structs with user defined value types before declaration.
 * TypeChecker: Fix internal error when using user defined value types in public library functions.
 * TypeChecker: Improved error message for constant variables with (nested) mapping types.
 * Yul Assembler: Fix internal error when function names are not unique.
 * Yul IR Generator: Do not output empty switches/if-bodies for empty contracts.


Important Bugfixes in Experimental Features:
 * Yul IR Generator: Changes to function return variables referenced in modifier invocation arguments were not properly forwarded if there was more than one return variable.


Build System:
 * Pass linker-only emscripten options only when linking.
 * Remove obsolete compatibility workaround for emscripten builds.
 * Update emscripten to version 2.0.33.


### 0.8.9 (2021-09-29)

Important Bugfixes:
 * Immutables: Properly perform sign extension on signed immutables.
 * User Defined Value Type: Fix storage layout of user defined value types for underlying types shorter than 32 bytes.


Bugfixes:
 * AST: Export ``canonicalName`` for ``UserDefinedValueTypeDefinition`` and ``ContractDefinition``.



### 0.8.8 (2021-09-27)

Language Features:
 * Inheritance: A function that overrides only a single interface function does not require the ``override`` specifier.
 * Type System: Support ``type(E).min`` and ``type(E).max`` for enums.
 * User Defined Value Type: allows creating a zero cost abstraction over a value type with stricter type requirements.


Compiler Features:
 * Commandline Interface: Add ``--include-path`` option for specifying extra directories that may contain importable code (e.g. packaged third-party libraries).
 * Commandline Interface: Do not implicitly run evm bytecode generation unless needed for the requested output.
 * Commandline Interface: Normalize paths specified on the command line and make them relative for files located inside base path and/or include paths.
 * Immutable variables can be read at construction time once they are initialized.
 * SMTChecker: Add constraints to better correlate ``address(this).balance`` and ``msg.value``.
 * SMTChecker: Support constants via modules.
 * SMTChecker: Support low level ``call`` as external calls to unknown code.
 * SMTChecker: Support the ``value`` option for external function calls.
 * SMTChecker: Support user defined value types.


Bugfixes:
 * Code Generator: Fix ICE on assigning to calldata structs and statically-sized calldata arrays in inline assembly.
 * Code Generator: Use stable source order for ABI functions.
 * Commandline Interface: Disallow the ``--experimental-via-ir`` option in Standard JSON, Assembler and Linker modes.
 * Commandline Interface: Fix resolution of paths whitelisted with ``--allowed-paths`` or implicitly due to base path, remappings and files being compiled. Correctly handle paths that do not match imports exactly due to being relative, non-normalized or empty.
 * Commandline Interface: Report optimizer options as invalid in Standard JSON and linker modes instead of ignoring them.
 * Name Resolver: Fix that when importing an aliased symbol using ``import {AliasedName} from "a.sol"`` it would use the original name of the symbol and not the aliased one.
 * Opcode Optimizer: Prevent the optimizer from running multiple times to avoid potential bytecode differences for referenced code.
 * Parser: Properly check for multiple SPDX license identifiers next to each other and validate them.
 * SMTChecker: Fix BMC's constraints regarding internal functions.
 * SMTChecker: Fix false negative caused by ``push`` on storage array references returned by internal functions.
 * SMTChecker: Fix false positive in external calls from constructors.
 * SMTChecker: Fix internal error on some multi-source uses of ``abi.*``, cryptographic functions and constants.
 * Standard JSON: Fix non-fatal errors in Yul mode being discarded if followed by a fatal error.
 * Type Checker: Correct wrong error message in inline assembly complaining about ``.slot`` or ``.offset`` not valid when actually ``.length`` was used.
 * Type Checker: Disallow modifier declarations and definitions in interfaces.
 * Yul Optimizer: Fix a crash in LoadResolver, when ``keccak256`` has particular non-identifier arguments.



### 0.8.7 (2021-08-11)

Language Features:
 * Introduce global ``block.basefee`` for retrieving the base fee of the current block.
 * Yul: Introduce builtin ``basefee()`` for retrieving the base fee of the current block.


Compiler Features:
 * AssemblyStack: Also run opcode-based optimizer when compiling Yul code.
 * Commandline Interface: option ``--pretty-json`` works also with ``--standard--json``.
 * EVM: Set the default EVM version to "London".
 * SMTChecker: Do not check underflow and overflow by default.
 * SMTChecker: Unproved targets are hidden by default, and the SMTChecker only states how many unproved targets there are. They can be listed using the command line option ``--model-checker-show-unproved`` or the JSON option ``settings.modelChecker.showUnproved``.
 * SMTChecker: new setting to enable/disable encoding of division and modulo with slack variables. The command line option is ``--model-checker-div-mod-slacks`` and the JSON option is ``settings.modelChecker.divModWithSlacks``.
 * Yul EVM Code Transform: Also pop unused argument slots for functions without return variables (under the same restrictions as for functions with return variables).
 * Yul EVM Code Transform: Do not reuse stack slots that immediately become unreachable.
 * Yul Optimizer: Move function arguments and return variables to memory with the experimental Stack Limit Evader (which is not enabled by default).


Bugfixes:
 * Code Generator: Fix crash when passing an empty string literal to ``bytes.concat()``.
 * Code Generator: Fix internal compiler error when calling functions bound to calldata structs and arrays.
 * Code Generator: Fix internal compiler error when passing a 32-byte hex literal or a zero literal to ``bytes.concat()`` by disallowing such literals.
 * Commandline Interface: Apply ``--optimizer-runs`` option in assembly / yul mode.
 * Commandline Interface: Fix crash when a directory path is passed to ``--standard-json``.
 * Commandline Interface: Read JSON from standard input when ``--standard-json`` gets ``-`` as a file name.
 * Standard JSON: Include source location for errors in files with empty name.
 * Type Checker: Fix internal error and prevent static calls to unimplemented modifiers.
 * Yul Code Generator: Fix internal compiler error when using a long literal with bitwise negation.
 * Yul Code Generator: Fix source location references for calls to builtin functions.
 * Yul Parser: Fix source location references for ``if`` statements.


### 0.8.6 (2021-06-22)

Language Features:
 * Yul: Special meaning of ``".metadata"`` data object in Yul object.


Bugfixes:
 * Control Flow Graph: Fix incorrectly reported unreachable code.
 * Solc-Js: When running ``solcjs`` without the ``--optimize`` flag, use ``settings.optimizer.enabled=false`` in Standard JSON instead of omitting the key.
 * Standard JSON: Omitting ``settings.optimizer.enabled`` was not equivalent to setting it to ``false``. It meant disabling also the peephole optimizer and jumpdest remover which by default still run with ``enabled=false``.


### 0.8.5 (2021-06-10)

Language Features:
 * Allowing conversion from ``bytes`` and ``bytes`` slices to ``bytes1``/.../``bytes32``.
 * Yul: Add ``verbatim`` builtin function to inject arbitrary bytecode.


Compiler Features:
 * Code Generator: Insert helper functions for panic codes instead of inlining unconditionally. This can reduce costs if many panics (checks) are inserted, but can increase costs where few panics are used.
 * EVM: Set the default EVM version to "Berlin".
 * SMTChecker: Function definitions can be annotated with the custom Natspec tag ``custom:smtchecker abstract-function-nondet`` to be abstracted by a nondeterministic value when called.
 * Standard JSON / combined JSON: New artifact "functionDebugData" that contains bytecode offsets of entry points of functions and potentially more information in the future.
 * Yul Optimizer: Evaluate ``keccak256(a, c)``, when the value at memory location ``a`` is known at compile time and ``c`` is a constant ``<= 32``.


Bugfixes:
 * AST: Do not output value of Yul literal if it is not a valid UTF-8 string.
 * Code Generator: Fix internal error when function arrays are assigned to storage variables and the function types can be implicitly converted but are not identical.
 * Code Generator: Fix internal error when super would have to skip an unimplemented function in the virtual resolution order.
 * Control Flow Graph: Assume unimplemented modifiers use a placeholder.
 * Control Flow Graph: Take internal calls to functions that always revert into account for reporting unused or unassigned variables.
 * Function Call Graph: Fix internal error connected with circular constant references.
 * Name Resolver: Do not issue shadowing warning if the shadowing name is not directly accessible.
 * Natspec: Allow multiple ``@return`` tags on public state variable documentation.
 * SMTChecker: Fix internal error on conversion from ``bytes`` to ``fixed bytes``.
 * SMTChecker: Fix internal error on external calls from the constructor.
 * SMTChecker: Fix internal error on struct constructor with fixed bytes member initialized with string literal.
 * Source Locations: Properly set source location of scoped blocks.
 * Standard JSON: Properly allow the ``inliner`` setting under ``settings.optimizer.details``.
 * Type Checker: Fix internal compiler error related to having mapping types in constructor parameter for abstract contracts.
 * Type Checker: Fix internal compiler error when attempting to use an invalid external function type on pre-byzantium EVMs.
 * Type Checker: Fix internal compiler error when overriding receive ether function with one having different parameters during inheritance.
 * Type Checker: Make errors about (nested) mapping type in event or error parameter into fatal type errors.
 * Type Checker: Fix internal compiler error when overriding an implemented modifier with an unimplemented one.


AST Changes:
 * Add member `hexValue` for Yul string and hex literals.



### 0.8.4 (2021-04-21)

Important Bugfixes:
 * ABI Decoder V2: For two-dimensional arrays and specially crafted data in memory, the result of ``abi.decode`` can depend on data elsewhere in memory. Calldata decoding is not affected.


Language Features:
 * Assembly / Yul: Allow hex string literals.
 * Possibility to use ``bytes.concat`` with variable number of ``bytes`` and ``bytesNN`` arguments which behaves as a restricted version of `abi.encodePacked` with a more descriptive name.
 * Support custom errors via the ``error`` keyword and introduce the ``revert`` statement.


Compiler Features:
 * Analysis: Properly detect circular references to the bytecode of other contracts across all function calls.
 * Commandline Interface: Model checker option ``--model-checker-targets`` also accepts ``outOfBounds``.
 * Commandline Interface: New model checker option ``--model-checker-contracts`` allows users to select which contracts should be analyzed as the most derived.
 * Low-Level Inliner: Inline ordinary jumps to small blocks and jumps to small blocks that terminate.
 * NatSpec: Allow ``@notice`` tag on non-public state variables and local variable declarations. The documentation will only be part of the AST, under the field ``documentation``.
 * SMTChecker: Deprecate ``pragma experimental SMTChecker;`` and set default model checker engine to ``none``.
 * SMTChecker: Report local variables in CHC counterexamples.
 * SMTChecker: Report out of bounds index access for arrays and fixed bytes.
 * SMTChecker: Support file level functions and constants.
 * Standard JSON: Model checker option ``settings.modelChecker.targets`` also accepts ``outOfBounds``.
 * Standard JSON: Model checker option ``settings.modelChecker.targets`` takes an array of string targets instead of string of comma separated targets.
 * Standard JSON: New model checker option ``settings.modelChecker.contracts`` allows users to select which contracts should be analyzed as the most derived.
 * Yul EVM Code Transform: Stack Optimization: Reuse slots of unused function arguments and defer allocating stack slots for return variables until after expression statements and assignments that do not reference them.
 * Yul Optimizer: Added a new step FunctionSpecializer, that specializes a function with its literal arguments.


Bugfixes:
 * Antlr Grammar: Fix parsing of import paths involving properly distinguishing between empty and non-empty string literals in general.
 * AST Output: Fix ``kind`` field of ``ModifierInvocation`` for base constructor calls.
 * Commandline interface: Fix internal error when printing AST and using ``--base-path`` or ``file://`` prefix in imports.
 * Commandline interface: Fix standard input bypassing allowed path checks.
 * Natspec: Fix internal error related to the `@returns` documentation for a public state variable overriding a function.
 * SMTChecker: Fix false positive and false negative on ``push`` as LHS of a compound assignment.
 * SMTChecker: Fix false positive in contracts that cannot be deployed.
 * SMTChecker: Fix internal error on public getter returning dynamic data on older EVM versions where these are not available.
 * SMTChecker: Fix internal error on try-catch with function call in catch block.
 * Type Checker: Fix missing error when events are used without an emit statement.


AST Changes:
 * New property for ``ContractDefinition`` nodes: ``usedErrors`` lists AST IDs of all errors used by the contract (even if defined outside).



### 0.8.3 (2021-03-23)

Important Bugfixes:
 * Optimizer: Fix bug on incorrect caching of Keccak-256 hashes.

Compiler Features:
 * Command Line Interface: Drop experimental support for ``--machine evm15``.
 * Optimizer: Try to move ``and`` with constant inside ``or`` to improve storage writes of small types.
 * Optimizer: Replace multiplications and divisions with powers of two by shifts.

Bugfixes:
 * AST Import: For constructors, a public visibility is ignored during importing.
 * Error Reporter: Fix handling of carriage return.
 * SMTChecker: Fix internal error in BMC on resolving virtual functions inside branches.
 * SMTChecker: Fix internal error on ``array.pop`` nested inside 1-tuple.
 * SMTChecker: Fix internal error on ``FixedBytes`` constant initialized with string literal.
 * SMTChecker: Fix internal error on array slices.
 * SMTChecker: Fix internal error on calling public getter on a state variable of type array (possibly nested) of structs.
 * SMTChecker: Fix internal error on pushing to ``string`` casted to ``bytes``.
 * SMTChecker: Fix bug in virtual functions called by constructors.

AST Changes:
 * ModifierInvocation: Add ``kind`` field which can be ``modifierInvocation`` or ``baseConstructorSpecifier``.


### 0.8.2 (2021-03-02)

Compiler Features:
 * AST: Export NatSpec comments above each statement as their documentation.
 * Inline Assembly: Do not warn anymore about variables or functions being shadowed by EVM opcodes.
 * NatSpec: Provide source locations for parsing errors.
 * Optimizer: Simple inlining when jumping to small blocks that jump again after a few side-effect free opcodes.
 * NatSpec: Allow and export all tags that start with ``@custom:``.


Bugfixes:
 * AST: Added ``referencedDeclaration`` for enum members.
 * Code Generator: Fix internal error when functions are passed as parameters of other callables, when the function types can be implicitly converted, but not identical.
 * Parser: Properly parse ``.address`` in some situations.
 * SMTChecker: Fix missing type constraints on block and transaction variables in the deployment phase.
 * Type Checker: Fix internal error when override specifier is not a contract.
 * Type Checker: Make function-hash collision errors into fatal type errors.


AST Changes:
 * Adds ``nameLocation`` to declarations to represent the exact location of the symbolic name.
 * Removed the redundant function type "bytearraypush" - replaced by "arraypush".
 * Support field ``documentation`` to hold NatSpec comments above each statement.


### 0.8.1 (2021-01-27)

Language Features:
 * Possibility to use ``catch Panic(uint code)`` to catch a panic failure from an external call.

Compiler Features:
 * Code Generator: Reduce the cost of ``<address>.code.length`` by using ``extcodesize`` directly.
 * Command Line Interface: Allow ``=`` as separator between library name and address in ``--libraries`` commandline option.
 * Command Line Interface: New option ``--model-checker-targets`` allows specifying which targets should be checked. The valid options are ``all``, ``constantCondition``, ``underflow``, ``overflow``, ``divByZero``, ``balance``, ``assert``, ``popEmptyArray``, where the default is ``all``. Multiple targets can be chosen at the same time, separated by a comma without spaces: ``underflow,overflow,assert``.
 * Command Line Interface: Only accept library addresses with a prefix of ``0x`` in ``--libraries`` commandline option.
 * Optimizer: Add rule to replace ``iszero(sub(x,y))`` by ``eq(x,y)``.
 * Parser: Report meaningful error if parsing a version pragma failed.
 * SMTChecker: Output internal and trusted external function calls in a counterexample's transaction trace.
 * SMTChecker: Show ``msg.value`` in counterexample transaction traces when greater than 0.
 * SMTChecker: Show contract name in counterexample function call.
 * SMTChecker: Support ABI functions as uninterpreted functions.
 * SMTChecker: Support try/catch statements.
 * SMTChecker: Synthesize untrusted functions called externally.
 * SMTChecker: Use checked arithmetic by default and support ``unchecked`` blocks.
 * Standard JSON: New option ``modelCheckerSettings.targets`` allows specifying which targets should be checked. The valid options are ``all``, ``constantCondition``, ``underflow``, ``overflow``, ``divByZero``, ``balance``, ``assert``, ``popEmptyArray``, where the default is ``all``. Multiple targets can be chosen at the same time, separated by a comma without spaces: ``underflow,overflow,assert``.

Bugfixes:
 * Code Generator: Fix length check when decoding malformed error data in catch clause.
 * Control Flow Graph: Fix missing error caused by read from/write to uninitialized variables.
 * SMTChecker: Fix false negatives in overriding modifiers and functions.
 * SMTChecker: Fix false negatives in the presence of inline assembly.
 * SMTChecker: Fix false negatives when analyzing external function calls.
 * SMTChecker: Fix internal error on ``block.chainid``.
 * SMTChecker: Fix internal error on pushing string literal to ``bytes`` array.
 * SMTChecker: Fix missing type constraints for block variables.
 * Type Checker: Fix infinite loop when accessing circular constants from inline assembly.
 * Type Checker: Fix internal error caused by constant structs containing mappings.
 * Type System: Disallow implicit conversion from ``uintN`` to ``intM`` when ``M > N``, and by extension, explicit conversion between the same types is also disallowed.

Build System:
 * Update the soljson.js build to emscripten 2.0.12 and boost 1.75.0.


### 0.8.0 (2020-12-16)

Breaking Changes:
 * Code Generator: All arithmetic is checked by default. These checks can be disabled using ``unchecked { ... }``.
 * Code Generator: Cause a panic if a byte array in storage is accessed whose length is encoded incorrectly.
 * Code Generator: Use ``revert`` with error signature ``Panic(uint256)`` and error codes instead of invalid opcode on failing assertions.
 * Command Line Interface: JSON fields `abi`, `devdoc`, `userdoc` and `storage-layout` are now sub-objects rather than strings.
 * Command Line Interface: Remove the ``--old-reporter`` option.
 * Command Line Interface: Remove the legacy ``--ast-json`` option. Only the ``--ast-compact-json`` option is supported now.
 * General: Enable ABI coder v2 by default.
 * General: Remove global functions ``log0``, ``log1``, ``log2``, ``log3`` and ``log4``.
 * Parser: Exponentiation is right associative. ``a**b**c`` is parsed as ``a**(b**c)``.
 * Scanner: Remove support for the ``\b``, ``\f``, and ``\v`` escape sequences.
 * Standard JSON: Remove the ``legacyAST`` option.
 * Type Checker: Function call options can only be given once.
 * Type System: Declarations with the name ``this``, ``super`` and ``_`` are disallowed, with the exception of public functions and events.
 * Type System: Disallow ``msg.data`` in ``receive()`` function.
 * Type System: Disallow ``type(super)``.
 * Type System: Disallow enums with more than 256 members.
 * Type System: Disallow explicit conversions from negative literals and literals larger than ``type(uint160).max`` to ``address`` type.
 * Type System: Disallow the ``byte`` type. It was an alias to ``bytes1``.
 * Type System: Explicit conversion to ``address`` type always returns a non-payable ``address`` type. In particular, ``address(u)``, ``address(b)``, ``address(c)`` and ``address(this)`` have the type ``address`` instead of ``address payable`` (Here ``u``, ``b``, and ``c`` are arbitrary variables of type ``uint160``, ``bytes20`` and contract type respectively.)
 * Type System: Explicit conversions between two types are disallowed if it changes more than one of sign, width or kind at the same time.
 * Type System: Explicit conversions from literals to enums are only allowed if the value fits in the enum.
 * Type System: Explicit conversions from literals to integer type is as strict as implicit conversions.
 * Type System: Introduce ``address(...).code`` to retrieve the code as ``bytes memory``. The size can be obtained via ``address(...).code.length``, but it will currently always include copying the code.
 * Type System: Introduce ``block.chainid`` for retrieving the current chain id.
 * Type System: Support ``address(...).codehash`` to retrieve the codehash of an account.
 * Type System: The global variables ``tx.origin`` and ``msg.sender`` have type ``address`` instead of ``address payable``.
 * Type System: Unary negation can only be used on signed integers, not on unsigned integers.
 * View Pure Checker: Mark ``chainid`` as view.
 * Yul: Disallow the use of reserved identifiers, such as EVM instructions, even if they are not available in the given dialect / EVM version.
 * Yul: The ``assignimmutable`` builtin in the "EVM with objects" dialect takes the base offset of the code to modify as an additional argument.

Language Features:
 * Super constructors can now be called using the member notation e.g. ``M.C(123)``.

Bugfixes:
 * Type Checker: Perform proper truncating integer arithmetic when using constants in array length expressions.

AST Changes:
 * New AST Node ``IdentifierPath`` replacing in many places the ``UserDefinedTypeName``.
 * New AST Node ``UncheckedBlock`` used for ``unchecked { ... }``.

### 0.7.6 (2020-12-16)

Language Features:
 * Code generator: Support conversion from calldata slices to memory and storage arrays.
 * Code generator: Support copying dynamically encoded structs from calldata to memory.
 * Code generator: Support copying of nested arrays from calldata to memory.
 * Scanner: Generate a parser error when comments or unicode strings contain an unbalanced or underflowing set of unicode direction override markers (LRO, RLO, LRE, RLE, PDF).
 * The fallback function can now also have a single ``calldata`` argument (equaling ``msg.data``) and return ``bytes memory`` (which will not be ABI-encoded but returned as-is).
 * Wasm backend: Add ``i32.select`` and ``i64.select`` instructions.

Compiler Features:
 * Build System: Optionally support dynamic loading of Z3 and use that mechanism for Linux release builds.
 * Code Generator: Avoid memory allocation for default value if it is not used.
 * SMTChecker: Apply constant evaluation on binary arithmetic expressions.
 * SMTChecker: Create underflow and overflow verification targets for increment/decrement in the CHC engine.
 * SMTChecker: Report struct values in counterexamples from CHC engine.
 * SMTChecker: Support early returns in the CHC engine.
 * SMTChecker: Support getters.
 * SMTChecker: Support named arguments in function calls.
 * SMTChecker: Support struct constructor.
 * Standard-Json: Move the recently introduced ``modelCheckerSettings`` key to ``settings.modelChecker``.
 * Standard-Json: Properly filter the requested output artifacts.

Bugfixes:
 * Code generator: Do not pad empty string literals with a single 32-byte zero field in the ABI coder v1.
 * NatSpec: Fix segfault when inheriting return parameter documentation for modifiers with no parameters.
 * SMTChecker: Fix cast string literals to byte arrays.
 * SMTChecker: Fix internal compiler error when doing bitwise compound assignment with string literals.
 * SMTChecker: Fix internal error when trying to generate counterexamples with old z3.
 * SMTChecker: Fix segmentation fault that could occur on certain SMT-enabled sources when no SMT solver was available.
 * SMTChecker: Fix internal error when ``bytes.push()`` is used as the LHS of an assignment.
 * Type Checker: ``super`` is not available in libraries.
 * Type Checker: Disallow leading zeroes in sized-types (e.g. ``bytes000032``), but allow them to be treated as identifiers.
 * Yul Optimizer: Fix a bug in NameSimplifier where a new name created by NameSimplifier could also be created by NameDispenser.
 * Yul Optimizer: Removed NameSimplifier from optimization steps available to users.

### 0.7.5 (2020-11-18)

Language Features:
 * Ability to select the abi coder using ``pragma abicoder v1`` and ``pragma abicoder v2``.
 * Inline Assembly: Use ``.offset`` and ``.length`` for calldata variables of dynamic array type to access their calldata offset and length (number of elements). Both of them can also be assigned to.
 * Immutable variables with literal number values are considered pure.

Compiler Features:
 * Assembler: Perform linking in assembly mode when library addresses are provided.
 * Command Line Interface: New option ``--experimental-via-ir`` allows switching compilation process to go through the Yul intermediate representation. This is highly experimental and is used for development purposes.
 * Command Line Interface: New option ``--model-checker-timeout`` sets a timeout in milliseconds for each individual query performed by the SMTChecker.
 * Command Line Interface: Report error if file could not be read in ``--standard-json`` mode.
 * Command Line interface: Report proper error for each output file which could not be written. Previously an exception was thrown, and execution aborted, on the first error.
 * SMTChecker: Add division by zero checks in the CHC engine.
 * SMTChecker: More precise analysis of external calls using ``this``.
 * SMTChecker: Support ``selector`` for expressions with value known at compile-time.
 * Standard JSON: New option ``modelCheckerSettings.timeout`` sets a timeout in milliseconds for each individual query performed by the SMTChecker.
 * Standard JSON: New option ``settings.viaIR`` allows the same switch as ``--experimental-via-ir`` on the commandline.


Bugfixes:
 * Code generator: Fix missing creation dependency tracking for abstract contracts.
 * Command Line Interface: Fix write error when the directory passed to ``--output-dir`` ends with a slash.
 * Command Line Interface: Reject duplicate libraries in ``--libraries`` option instead of arbitrarily choosing one.
 * NatSpec: Fix internal error when inheriting return parameter documentation but the parameter names differ between base and inherited.
 * SMTChecker: Fix CHC false positives when branches are used inside modifiers.
 * SMTChecker: Fix false negative in modifier applied multiple times.
 * SMTChecker: Fix incorrect counterexamples reported by the CHC engine.
 * SMTChecker: Fix internal error in the BMC engine when inherited contract from a different source unit has private state variables.
 * SMTChecker: Fix internal error on conversion from string literal to byte.
 * SMTChecker: Fix internal error when ``array.push()`` is used as the LHS of an assignment.
 * SMTChecker: Fix internal error when assigning state variable via contract's name.
 * SMTChecker: Fix internal error when using tuples of rational literals inside the conditional operator.
 * SMTChecker: Fix lack of reporting potential violations when using only the CHC engine.
 * Standard JSON: Fix library addresses specified in ``libraries`` being used for linking even if the file names do not match.

AST Changes:
 * New member ``suffix`` for inline assembly identifiers. Currently supported values are ``"slot"``, ``"offset"`` and ``"length"`` to access the components of a Solidity variable.


### 0.7.4 (2020-10-19)

Important Bugfixes:
 * Code Generator: Fix data corruption bug when copying empty byte arrays from memory or calldata to storage.


Language Features:
 * Constants can be defined at file level.


Compiler Features:
 * Command Line Interface: New option ``--model-checker-engine`` allows to choose a specific SMTChecker engine. Options are ``all`` (default), ``bmc``, ``chc`` and ``none``.
 * Control Flow Graph: Print warning for non-empty functions with unnamed return parameters that are not assigned a value in all code paths.
 * SMTChecker: Support ``keccak256``, ``sha256``, ``ripemd160`` and ``ecrecover`` in the CHC engine.
 * SMTChecker: Support inline arrays.
 * SMTChecker: Support variables ``block``, ``msg`` and ``tx`` in the CHC engine.
 * Standard JSON: New option ``modelCheckerSettings.engine`` allows to choose a specific SMTChecker engine. Options are ``all`` (default), ``bmc``, ``chc`` and ``none``.


Bugfixes:
 * Code generator: Fix ``ABIEncoderV2`` pragma from the current module affecting inherited functions and applied modifiers.
 * Code generator: Fix internal compiler error when referencing members via module name but not using the reference.
 * Code generator: Fix internal error on returning structs containing mappings from library function.
 * Code generator: Use revert instead of invalid opcode for out-of-bounds array index access in getter.
 * Contract Level Checker: Add missing check against inheriting functions with ABIEncoderV2 return types in ABIEncoderV1 contracts.
 * Name Resolver: Fix shadowing/same-name warnings for later declarations.
 * Type Checker: Allow arrays of contract types as type expressions and as arguments for ``abi.decode``.
 * Type Checker: Disallow invalid use of library names as type name.
 * Type Checker: Fix internal compiler error caused by storage parameters with nested mappings in libraries.


### 0.7.3 (2020-10-07)

Important Bugfixes:
 * Code Generator: Properly cleanup after copying dynamic-array to storage for packed types.

Compiler Features:
 * Code generator: Implemented events with function type as one of its indexed parameters.
 * General: Option to stop compilation after parsing stage. Can be used with ``solc --stop-after parsing``
 * Optimizer: Optimize ``exp`` when base is ``-1``.
 * SMTChecker: Support ``addmod`` and ``mulmod``.
 * SMTChecker: Support array slices.
 * SMTChecker: Support type conversions.


Bugfixes:
 * Fixed internal compiler errors for certain contracts involving the ``new`` expression.
 * JSON AST: Fix internal error when using ``--ast-json`` on a function with memory arguments in ABIEncoderV2 contracts.
 * Type Checker: Add missing checks for calls using types incompatible with ABIEncoderV1 in modules where ABIEncoderV2 is not enabled.
 * Type Checker: Fix internal compiler error when calling `.push(<arg>)` for a storage array with a nested mapping.


### 0.7.2 (2020-09-28)

Important Bugfixes:
 * Type Checker: Disallow two or more free functions with identical name (potentially imported and aliased) and parameter types.

Compiler Features:
 * Export compiler-generated utility sources via standard-json or combined-json.
 * Optimizer: Optimize ``exp`` when base is 0, 1 or 2.
 * SMTChecker: Keep knowledge about string literals, even through assignment, and thus support the ``.length`` property properly.
 * SMTChecker: Support ``address`` type conversion with literals, e.g. ``address(0)``.
 * SMTChecker: Support ``revert()``.
 * SMTChecker: Support ``type(T).min``, ``type(T).max``, and ``type(I).interfaceId``.
 * SMTChecker: Support compound and, or, and xor operators.
 * SMTChecker: Support events and low-level logs.
 * SMTChecker: Support fixed bytes index access.
 * SMTChecker: Support memory allocation, e.g. ``new bytes(123)``.
 * SMTChecker: Support shifts.
 * SMTChecker: Support structs.
 * Type Checker: Explain why oversized hex string literals can not be explicitly converted to a shorter ``bytesNN`` type.
 * Type Checker: More detailed error messages why implicit conversions fail.
 * Type Checker: Report position of first invalid UTF-8 sequence in ``unicode""`` literals.
 * Yul IR Generator: Report source locations related to unimplemented features.
 * Yul Optimizer: Inline into functions further down in the call graph first.
 * Yul Optimizer: Prune unused parameters in functions.
 * Yul Optimizer: Try to simplify function names.


Bugfixes:
 * Code generator: Fix internal error on stripping dynamic types from return parameters on EVM versions without ``RETURNDATACOPY``.
 * Type Checker: Add missing check against nested dynamic arrays in ABI encoding functions when ABIEncoderV2 is disabled.
 * Type Checker: Correct the error message for invalid named parameter in a call to refer to the right argument.
 * Type Checker: Disallow ``virtual`` for modifiers in libraries.
 * Name Resolver: Correct the warning for homonymous, but not shadowing declarations.
 * Type system: Fix internal error on implicit conversion of contract instance to the type of its ``super``.
 * Type system: Fix internal error on implicit conversion of string literal to a calldata string.
 * Type system: Fix named parameters in overloaded function and event calls being matched incorrectly if the order differs from the declaration.
 * ViewPureChecker: Prevent visibility check on constructors.


### 0.7.1 (2020-09-02)

Language Features:
 * Allow function definitions outside of contracts, behaving much like internal library functions.
 * Code generator: Implementing copying structs from calldata to storage.

Compiler Features:
 * SMTChecker: Add underflow and overflow as verification conditions in the CHC engine.
 * SMTChecker: Support bitwise or, xor and not operators.
 * SMTChecker: Support conditional operator.
 * Standard JSON Interface: Do not run EVM bytecode code generation, if only Yul IR or EWasm output is requested.
 * Yul Optimizer: LoopInvariantCodeMotion can move reading operations outside for-loops as long as the affected area is not modified inside the loop.
 * Yul: Report error when using non-string literals for ``datasize()``, ``dataoffset()``, ``linkersymbol()``, ``loadimmutable()``, ``setimmutable()``.

Bugfixes:
 * AST: Remove ``null`` member values also when the compiler is used in standard-json-mode.
 * General: Allow `type(Contract).name` for abstract contracts and interfaces.
 * Immutables: Disallow assigning immutables more than once during their declaration.
 * Immutables: Properly treat complex assignment and increment/decrement as both reading and writing and thus disallow it everywhere for immutable variables.
 * Optimizer: Keep side-effects of ``x`` in ``byte(a, shr(b, x))`` even if the constants ``a`` and ``b`` would make the expression zero unconditionally. This optimizer rule is very hard if not impossible to trigger in a way that it can result in invalid code, though.
 * References Resolver: Fix internal bug when using constructor for library.
 * Scanner: Fix bug where whitespace would be allowed within the ``->`` token (e.g. ``function f() -   > x {}`` becomes invalid in inline assembly and Yul).
 * SMTChecker: Fix internal error in BMC function inlining.
 * SMTChecker: Fix internal error on array implicit conversion.
 * SMTChecker: Fix internal error on fixed bytes index access.
 * SMTChecker: Fix internal error on lvalue unary operators with tuples.
 * SMTChecker: Fix internal error on tuple assignment.
 * SMTChecker: Fix internal error on tuples of one element that have tuple type.
 * SMTChecker: Fix internal error when using imported code.
 * SMTChecker: Fix soundness of array ``pop``.
 * Type Checker: Disallow ``using for`` directive inside interfaces.
 * Type Checker: Disallow signed literals as exponent in exponentiation operator.
 * Type Checker: Disallow structs containing nested mapping in memory as parameters for library functions.
 * Yul Optimizer: Ensure that Yul keywords are not mistakenly used by the NameDispenser and VarNameCleaners. The bug would manifest as uncompilable code.
 * Yul Optimizer: Make function inlining order more resilient to whether or not unrelated source files are present.


### 0.7.0 (2020-07-28)

Breaking changes:
 * Inline Assembly: Disallow ``.`` in user-defined function and variable names.
 * Inline Assembly: Slot and offset of storage pointer variable ``x`` are accessed via ``x.slot`` and ``x.offset`` instead of ``x_slot`` and ``x_offset``.
 * JSON AST: Mark hex string literals with ``kind: "hexString"``.
 * JSON AST: Remove members with ``null`` value from JSON output.
 * Parser: Disallow ``gwei`` as identifier.
 * Parser: Disallow dot syntax for ``value`` and ``gas``.
 * Parser: Disallow non-printable characters in string literals.
 * Parser: Introduce Unicode string literals: ``unicode"😃"``.
 * Parser: NatSpec comments on variables are only allowed for public state variables.
 * Parser: Remove the ``finney`` and ``szabo`` denominations.
 * Parser: Remove the identifier ``now`` (replaced by ``block.timestamp``).
 * Reference Resolver: ``using A for B`` only affects the contract it is mentioned in and not all derived contracts
 * Type Checker: Disallow ``virtual`` for library functions.
 * Type Checker: Disallow assignments to state variables that contain nested mappings.
 * Type checker: Disallow events with same name and parameter types in inheritance hierarchy.
 * Type Checker: Disallow shifts by signed types.
 * Type Checker: Disallow structs and arrays in memory or calldata if they contain nested mappings.
 * Type Checker: Exponentiation and shifts of literals by non-literals will always use ``uint256`` or ``int256`` as a type.
 * Yul: Disallow consecutive and trailing dots in identifiers. Leading dots were already disallowed.
 * Yul: Disallow EVM instruction `pc()`.


Language Features:
 * Inheritance: Allow overrides to have stricter state mutability: ``view`` can override ``nonpayable`` and ``pure`` can override ``view``.
 * Parser: Deprecate visibility for constructors.
 * State mutability: Do not issue recommendation for stricter mutability for virtual functions but do issue it for functions that override.


Compiler Features:
 * SMTChecker: Report multi-transaction counterexamples including the function calls that initiate the transactions. This does not include concrete values for reference types and reentrant calls.
 * Variable declarations using the ``var`` keyword are not recognized anymore.


Bugfixes:
 * Immutables: Fix internal compiler error when immutables are not assigned.
 * Inheritance: Disallow public state variables overwriting ``pure`` functions.
 * NatSpec: Constructors and functions have consistent userdoc output.
 * SMTChecker: Fix internal error when assigning to a 1-tuple.
 * SMTChecker: Fix internal error when tuples have extra effectless parenthesis.
 * State Mutability: Constant public state variables are considered ``pure`` functions.
 * Type Checker: Fixing deduction issues on function types when function call has named arguments.


### 0.6.12 (2020-07-22)

Language Features:
 * NatSpec: Implement tag ``@inheritdoc`` to copy documentation from a specific base contract.
 * Wasm backend: Add ``i32.ctz``, ``i64.ctz``, ``i32.popcnt``, and ``i64.popcnt``.


Compiler Features:
 * Code Generator: Avoid double cleanup when copying to memory.
 * Code Generator: Evaluate ``keccak256`` of string literals at compile-time.
 * Optimizer: Add rule to remove shifts inside the byte opcode.
 * Peephole Optimizer: Add rule to remove swap after dup.
 * Peephole Optimizer: Remove unnecessary masking of tags.
 * Yul EVM Code Transform: Free stack slots directly after visiting the right-hand-side of variable declarations instead of at the end of the statement only.


Bugfixes:
 * SMTChecker: Fix error in events with indices of type static array.
 * SMTChecker: Fix internal error in sequential storage array pushes (``push().push()``).
 * SMTChecker: Fix internal error when using bitwise operators on fixed bytes type.
 * SMTChecker: Fix internal error when using compound bitwise operator assignments on array indices inside branches.
 * Type Checker: Fix internal compiler error related to oversized types.
 * Type Checker: Fix overload resolution in combination with ``{value: ...}``.


Build System:
 * Update internal dependency of jsoncpp to 1.9.3.


### 0.6.11 (2020-07-07)


Language Features:
 * General: Add unit denomination ``gwei``
 * Yul: Support ``linkersymbol`` builtin in standalone assembly mode to refer to library addresses.
 * Yul: Support using string literals exceeding 32 bytes as literal arguments for builtins.


Compiler Features:
 * NatSpec: Add fields ``kind`` and ``version`` to the JSON output.
 * NatSpec: Inherit tags from unique base functions if derived function does not provide any.
 * Commandline Interface: Prevent some incompatible commandline options from being used together.
 * NatSpec: Support NatSpec comments on events.
 * Yul Optimizer: Store knowledge about storage / memory after ``a := sload(x)`` / ``a := mload(x)``.
 * SMTChecker: Support external calls to unknown code.
 * Source Maps: Also tag jumps into and out of Yul functions as jumps into and out of functions.


Bugfixes:
 * NatSpec: Do not consider ``////`` and ``/***`` as NatSpec comments.
 * Type Checker: Disallow constructor parameters with ``calldata`` data location.
 * Type Checker: Do not disallow assigning to calldata variables.
 * Type Checker: Fix internal error related to ``using for`` applied to non-libraries.
 * Wasm backend: Fix code generation for for-loops with pre statements.
 * Wasm backend: Properly support both ``i32.drop`` and ``i64.drop``, and remove ``drop``.
 * Yul: Disallow the same variable to occur multiple times on the left-hand side of an assignment.
 * Yul: Fix source location of variable multi-assignment.


### 0.6.10 (2020-06-11)

Important Bugfixes:
 * Fixed a bug related to internal library functions with ``calldata`` parameters called via ``using for``.


Compiler Features:
 * Commandline Interface: Re-group help screen.
 * Output compilation error codes in standard-json and when using ``--error-codes``.
 * Yul: Raise warning for switch statements that only have a default and no other cases.


Bugfixes:
 * SMTChecker: Fix internal error when encoding tuples of tuples.
 * SMTChecker: Fix aliasing soundness after pushing to an array pointer.
 * Type system: Fix internal compiler error on calling externally a function that returns variables with calldata location.
 * Type system: Fix bug where a bound function was not found if ``using for`` is applied to explicit reference types.


### 0.6.9 (2020-06-04)

Language Features:
 * Permit calldata location for all variables.
 * NatSpec: Support NatSpec comments on state variables.
 * Yul: EVM instruction `pc()` is marked deprecated and will be removed in the next breaking release.


Compiler Features:
 * Build system: Update the soljson.js build to emscripten 1.39.15 and boost 1.73.0 and include Z3 for integrated SMTChecker support without the callback mechanism.
 * Build system: Switch the emscripten build from the fastcomp backend to the upstream backend.
 * Code Generator: Do not introduce new internal source references for small compiler routines.
 * Commandline Interface: Adds new option ``--base-path PATH`` to use the given path as the root of the source tree (defaults to the root of the filesystem).
 * SMTChecker: Support array ``length``.
 * SMTChecker: Support array ``push`` and ``pop``.
 * SMTChecker: General support to BitVectors and the bitwise ``and`` operator.


Bugfixes:
 * Code Generator: Trigger proper unimplemented errors on certain array copy operations.
 * Commandline Interface: Fix internal error when using ``--assemble`` or ``--yul`` options with ``--machine ewasm`` but without specifying ``--yul-dialect``.
 * NatSpec: DocString block is terminated when encountering an empty line.
 * Optimizer: Fixed a bug in BlockDeDuplicator.
 * Scanner: Fix bug when two empty NatSpec comments lead to scanning past EOL.
 * SMTChecker: Fix internal error on try/catch clauses with parameters.
 * SMTChecker: Fix internal error when applying arithmetic operators to fixed point variables.
 * SMTChecker: Fix internal error when assigning to index access inside branches.
 * SMTChecker: Fix internal error when short circuiting Boolean expressions with function calls in state variable initialization.
 * Type Checker: Disallow assignments to storage variables of type ``mapping``.
 * Type Checker: Disallow inline arrays of non-nameable types.
 * Type Checker: Disallow usage of override with non-public state variables.
 * Type Checker: Fix internal compiler error when accessing members of array slices.
 * Type Checker: Fix internal compiler error when forward referencing non-literal constants from inline assembly.
 * Type Checker: Fix internal compiler error when trying to decode too large static arrays.
 * Type Checker: Fix wrong compiler error when referencing an overridden function without calling it.


### 0.6.8 (2020-05-14)

Important Bugfixes:
 * Add missing callvalue check to the creation code of a contract that does not define a constructor but has a base that does define a constructor.
 * Disallow array slices of arrays with dynamically encoded base types.
 * String literals containing backslash characters can no longer cause incorrect code to be generated when passed directly to function calls or encoding functions when ABIEncoderV2 is active.


Language Features:
 * Implemented ``type(T).min`` and ``type(T).max`` for every integer type ``T`` that returns the smallest and largest value representable by the type.


Compiler Features:
 * Commandline Interface: Don't ignore `--yul-optimizations` in assembly mode.
 * Allow using abi encoding functions for calldata array slices without explicit casts.
 * Wasm binary output: Implement ``br`` and ``br_if``.


Bugfixes:
 * ABI: Skip ``private`` or ``internal`` constructors.
 * Fixed an "Assembly Exception in Bytecode" error where requested functions were generated twice.
 * Natspec: Fixed a bug that ignored ``@return`` tag when no other developer-documentation tags were present.
 * Type Checker: Checks if a literal exponent in the ``**`` operation is too large or fractional.
 * Type Checker: Disallow accessing ``runtimeCode`` for contract types that contain immutable state variables.
 * Yul Assembler: Fix source location of variable declarations without value.


### 0.6.7 (2020-05-04)

Language Features:
 * Add support for EIP 165 interface identifiers with `type(I).interfaceId`.
 * Allow virtual modifiers inside abstract contracts to have empty body.


Compiler Features:
 * Optimizer: Simplify repeated AND and OR operations.
 * Standard Json Input: Support the prefix ``file://`` in the field ``urls``.
 * Add option to specify optimization steps to be performed by Yul optimizer with `--yul-optimizations` in the commandline interface or `optimizer.details.yulDetails.optimizerSteps` in standard-json.

Bugfixes:
 * SMTChecker: Fix internal error when fixed points are used.
 * SMTChecker: Fix internal error when using array slices.
 * Type Checker: Disallow ``virtual`` and ``override`` for constructors.
 * Type Checker: Fix several internal errors by performing size and recursiveness checks of types before the full type checking.
 * Type Checker: Fix internal error when assigning to empty tuples.
 * Type Checker: Fix internal error when applying unary operators to tuples with empty components.
 * Type Checker: Perform recursiveness check on structs declared at the file level.

Build System:
 * soltest.sh: ``SOLIDITY_BUILD_DIR`` is no longer relative to ``REPO_ROOT`` to allow for build directories outside of the source tree.



### 0.6.6 (2020-04-09)

Important Bugfixes:
 * Fix tuple assignments with components occupying multiple stack slots and different stack size on left- and right-hand-side.


Bugfixes:
 * AST export: Export `immutable` property in the field `mutability`.
 * SMTChecker: Fix internal error in the CHC engine when calling inherited functions internally.
 * Type Checker: Error when trying to encode functions with call options gas and value set.



### 0.6.5 (2020-04-06)

Important Bugfixes:
 * Code Generator: Restrict the length of dynamic memory arrays to 64 bits during creation at runtime fixing a possible overflow.


Language Features:
 * Allow local storage variables to be declared without initialization, as long as they are assigned before they are accessed.
 * State variables can be marked ``immutable`` which causes them to be read-only, but assignable in the constructor. The value will be stored directly in the code.


Compiler Features:
 * Commandline Interface: Enable output of storage layout with `--storage-layout`.
 * Metadata: Added support for IPFS hashes of large files that need to be split in multiple chunks.


Bugfixes:
 * Inheritance: Allow public state variables to override functions with dynamic memory types in their return values.
 * Inline Assembly: Fix internal error when accessing invalid constant variables.
 * Inline Assembly: Fix internal error when accessing functions.
 * JSON AST: Always add pointer suffix for memory reference types.
 * Reference Resolver: Fix internal error when accessing invalid struct members.
 * Type Checker: Fix internal errors when assigning nested tuples.


### 0.6.4 (2020-03-10)

Language Features:
 * General: Deprecated `value(...)` and `gas(...)` in favor of `{value: ...}` and `{gas: ...}`
 * Inline Assembly: Allow assigning to `_slot` of local storage variable pointers.
 * Inline Assembly: Perform control flow analysis on inline assembly. Allows storage returns to be set in assembly only.


Compiler Features:
 * AssemblyStack: Support for source locations (source mappings) and thus debugging Yul sources.
 * Commandline Interface: Enable output of experimental optimized IR via ``--ir-optimized``.


Bugfixes:
 * Inheritance: Fix incorrect error on calling unimplemented base functions.
 * Reference Resolver: Fix scoping issue following try/catch statements.
 * Standard-JSON-Interface: Fix a bug related to empty filenames and imports.
 * SMTChecker: Fix internal errors when analysing tuples.
 * Yul AST Import: correctly import blocks as statements, switch statements and string literals.

### 0.6.3 (2020-02-18)

Language Features:
 * Allow contract types and enums as keys for mappings.
 * Allow function selectors to be used as compile-time constants.
 * Report source locations for structured documentation errors.


Compiler Features:
 * AST: Add a new node for doxygen-style, structured documentation that can be received by contract, function, event and modifier definitions.
 * Code Generator: Use ``calldatacopy`` instead of ``codecopy`` to zero out memory past input.
 * Debug: Provide reason strings for compiler-generated internal reverts when using the ``--revert-strings`` option or the ``settings.debug.revertStrings`` setting on ``debug`` mode.
 * Yul Optimizer: Prune functions that call each other but are otherwise unreferenced.
 * SMTChecker: CHC support to internal function calls.


Bugfixes:
 * Assembly: Added missing `source` field to legacy assembly json output to complete the source reference.
 * Parser: Fix an internal error for ``abstract`` without ``contract``.
 * Type Checker: Make invalid calls to uncallable types fatal errors instead of regular.


### 0.6.2 (2020-01-27)

Language Features:
 * Allow accessing external functions via contract and interface names to obtain their selector.
 * Allow interfaces to inherit from other interfaces
 * Allow gas and value to be set in external function calls using ``c.f{gas: 10000, value: 4 ether}()``.
 * Allow specifying the ``salt`` for contract creations and thus the ``create2`` opcode using ``new C{salt: 0x1234, value: 1 ether}(arg1, arg2)``.
 * Inline Assembly: Support literals ``true`` and ``false``.


Compiler Features:
 * LLL: The LLL compiler has been removed.
 * General: Raise warning if runtime bytecode exceeds 24576 bytes (a limit introduced in Spurious Dragon).
 * General: Support compiling starting from an imported AST. Among others, this can be used for mutation testing.
 * Yul Optimizer: Apply penalty when trying to rematerialize into loops.


Bugfixes:
 * Commandline interface: Only activate yul optimizer if ``--optimize`` is given.
 * Fixes internal compiler error on explicitly calling unimplemented base functions.


Build System:
 * Switch to building soljson.js with an embedded base64-encoded wasm binary.


### 0.6.1 (2020-01-02)

Bugfixes:
 * Yul Optimizer: Fix bug in redundant assignment remover in combination with break and continue statements.


### 0.6.0 (2019-12-17)

Breaking changes:
 * ABI: Remove the deprecated ``constant`` and ``payable`` fields.
 * ABI: The ``type`` field is now required and no longer specified to default to ``function``.
 * AST: Inline assembly is exported as structured JSON instead of plain string.
 * C API (``libsolc``): Introduce context parameter to both ``solidity_compile`` and the callback.
 * C API (``libsolc``): The provided callback now takes two parameters, kind and data. The callback can then be used for multiple purposes, such has file imports and SMT queries.
 * C API (``libsolc``): ``solidity_free`` was renamed to ``solidity_reset``. Functions ``solidity_alloc`` and ``solidity_free`` were added.
 * C API (``libsolc``): ``solidity_compile`` now returns a string that must be explicitly freed via ``solidity_free()``
 * Commandline Interface: Remove the text-based AST printer (``--ast``).
 * Commandline Interface: Switch to the new error reporter by default. ``--old-reporter`` falls back to the deprecated old error reporter.
 * Commandline Interface: Add option to disable or choose hash method between IPFS and Swarm for the bytecode metadata.
 * General: Disallow explicit conversions from external function types to ``address`` and add a member called ``address`` to them as replacement.
 * General: Enable Yul optimizer as part of standard optimization.
 * General: New reserved keywords: ``override``, ``receive``, and ``virtual``.
 * General: ``private`` cannot be used together with ``virtual``.
 * General: Split unnamed fallback functions into two cases defined using ``fallback()`` and ``receive()``.
 * Inheritance: State variable shadowing is now disallowed.
 * Inline Assembly: Only strict inline assembly is allowed.
 * Inline Assembly: Variable declarations cannot shadow declarations outside the assembly block.
 * JSON AST: Replace ``superFunction`` attribute by ``baseFunctions``.
 * Natspec JSON Interface: Properly support multiple ``@return`` statements in ``@dev`` documentation and enforce named return parameters to be mentioned documentation.
 * Source mappings: Add "modifier depth" as a fifth field in the source mappings.
 * Standard JSON Interface: Add option to disable or choose hash method between IPFS and Swarm for the bytecode metadata.
 * Syntax: ``push(element)`` for dynamic storage arrays do not return the new length anymore.
 * Syntax: Abstract contracts need to be marked explicitly as abstract by using the ``abstract`` keyword.
 * Syntax: ``length`` member of arrays is now always read-only, even for storage arrays.
 * Type Checker: Resulting type of exponentiation is equal to the type of the base. Also allow signed types for the base.

Language Features:
 * Allow explicit conversions from ``address`` to ``address payable`` via ``payable(...)``.
 * Allow global enums and structs.
 * Allow public variables to override external functions.
 * Allow underscores as delimiters in hex strings.
 * Allow to react on failing external calls using ``try`` and ``catch``.
 * Introduce syntax for array slices and implement them for dynamic calldata arrays.
 * Introduce ``push()`` for dynamic storage arrays. It returns a reference to the newly allocated element, if applicable.
 * Introduce ``virtual`` and ``override`` keywords.
 * Modify ``push(element)`` for dynamic storage arrays such that it does not return the new length anymore.
 * Yul: Introduce ``leave`` statement that exits the current function.
 * JSON AST: Add the function selector of each externally-visible FunctonDefinition to the AST JSON export.

Compiler Features:
 * Allow revert strings to be stripped from the binary using the ``--revert-strings`` option or the ``settings.debug.revertStrings`` setting.
 * ABIEncoderV2: Do not warn about enabled ABIEncoderV2 anymore (the pragma is still needed, though).


### 0.5.17 (2020-03-17)

Bugfixes:
 * Type Checker: Disallow overriding of private functions.


### 0.5.16 (2020-01-02)

Backported Bugfixes:
 * Yul Optimizer: Fix bug in redundant assignment remover in combination with break and continue statements.


### 0.5.15 (2019-12-17)

Bugfixes:
 * Yul Optimizer: Fix incorrect redundant load optimization crossing user-defined functions that contain for-loops with memory / storage writes.

### 0.5.14 (2019-12-09)

Language Features:
 * Allow to obtain the selector of public or external library functions via a member ``.selector``.
 * Inline Assembly: Support constants that reference other constants.
 * Parser: Allow splitting hexadecimal and regular string literals into multiple parts.


Compiler Features:
 * Commandline Interface: Allow translation from yul / strict assembly to EWasm using ``solc --yul --yul-dialect evm --machine ewasm``
 * Set the default EVM version to "Istanbul".
 * SMTChecker: Add support to constructors including constructor inheritance.
 * Yul: When compiling via Yul, string literals from the Solidity code are kept as string literals if every character is safely printable.
 * Yul Optimizer: Perform loop-invariant code motion.


Bugfixes:
 * SMTChecker: Fix internal error when using ``abi.decode``.
 * SMTChecker: Fix internal error when using arrays or mappings of functions.
 * SMTChecker: Fix internal error in array of structs type.
 * Version Checker: ``^0`` should match ``0.5.0``, but no prerelease.
 * Yul: Consider infinite loops and recursion to be not removable.


Build System:
 * Update to emscripten version 1.39.3.


### 0.5.13 (2019-11-14)

Language Features:
 * Allow to obtain the address of a linked library with ``address(LibraryName)``.


Compiler Features:
 * Code Generator: Use SELFBALANCE opcode for ``address(this).balance`` if using Istanbul EVM.
 * EWasm: Experimental EWasm binary output via ``--ewasm`` and as documented in standard-json.
 * SMTChecker: Add break/continue support to the CHC engine.
 * SMTChecker: Support assignments to multi-dimensional arrays and mappings.
 * SMTChecker: Support inheritance and function overriding.
 * Standard JSON Interface: Output the storage layout of a contract when artifact ``storageLayout`` is requested.
 * TypeChecker: List possible candidates when overload resolution fails.
 * TypeChecker: Disallow variables of library types.

Bugfixes:
 * Code Generator: Fixed a faulty assert that would wrongly trigger for array sizes exceeding unsigned integer.
 * SMTChecker: Fix internal error when accessing indices of fixed bytes.
 * SMTChecker: Fix internal error when using function pointers as arguments.
 * SMTChecker: Fix internal error when implicitly converting string literals to fixed bytes.
 * Type Checker: Disallow constructor of the same class to be used as modifier.
 * Type Checker: Treat magic variables as unknown identifiers in inline assembly.
 * Code Generator: Fix internal error when trying to convert ``super`` to a different type


### 0.5.12 (2019-10-01)

Language Features:
 * Type Checker: Allow assignment to external function arguments except for reference types.


Compiler Features:
 * ABI Output: Change sorting order of functions from selector to kind, name.
 * Optimizer: Add rule that replaces the BYTE opcode by 0 if the first argument is larger than 31.
 * SMTChecker: Add loop support to the CHC engine.
 * Yul Optimizer: Take side-effect-freeness of user-defined functions into account.
 * Yul Optimizer: Remove redundant mload/sload operations.
 * Yul Optimizer: Use the fact that branch conditions have certain value inside the branch.


Bugfixes:
 * Code Generator: Fix internal error when popping a dynamic storage array of mappings.
 * Name Resolver: Fix wrong source location when warning on shadowed aliases in import declarations.
 * Scanner: Fix multi-line natspec comment parsing with triple slashes when file is encoded with CRLF instead of LF.
 * Type System: Fix arrays of recursive structs.
 * Yul Optimizer: Fix reordering bug in connection with shifted one and mul/div-instructions in for loop conditions.


### 0.5.11 (2019-08-12)


Language Features:
 * Inline Assembly: Support direct constants of value type in inline assembly.

Compiler Features:
 * ABI: Additional internal type info in the field ``internalType``.
 * eWasm: Highly experimental eWasm output using ``--ewasm`` in the commandline interface or output selection of ``ewasm.wast`` in standard-json.
 * Metadata: Update the swarm hash to the current specification, changes ``bzzr0`` to ``bzzr1`` and urls to use ``bzz-raw://``.
 * Standard JSON Interface: Compile only selected sources and contracts.
 * Standard JSON Interface: Provide secondary error locations (e.g. the source position of other conflicting declarations).
 * SMTChecker: Do not erase knowledge about storage pointers if another storage pointer is assigned.
 * SMTChecker: Support string literal type.
 * SMTChecker: New Horn-based algorithm that proves assertions via multi-transaction contract invariants.
 * Standard JSON Interface: Provide AST even on errors if ``--error-recovery`` commandline switch or StandardCompiler `settings.parserErrorRecovery` is true.
 * Yul Optimizer: Do not inline function if it would result in expressions being duplicated that are not cheap.


Bugfixes:
 * ABI decoder: Ensure that decoded arrays always point to distinct memory locations.
 * Code Generator: Treat dynamically encoded but statically sized arrays and structs in calldata properly.
 * SMTChecker: Fix internal error when inlining functions that contain tuple expressions.
 * SMTChecker: Fix pointer knowledge erasing in loops.
 * SMTChecker: Fix internal error when using compound bitwise assignment operators inside branches.
 * SMTChecker: Fix internal error when inlining a function that returns a tuple containing an unsupported type inside a branch.
 * SMTChecker: Fix internal error when inlining functions that use state variables and belong to a different source.
 * SMTChecker: Fix internal error when reporting counterexamples concerning state variables from different source files.
 * SMTChecker: Fix SMT sort mismatch when using string literals.
 * View/Pure Checker: Properly detect state variable access through base class.
 * Yul Analyzer: Check availability of data objects already in analysis phase.
 * Yul Optimizer: Fix an issue where memory-accessing code was removed even though ``msize`` was used in the program.


### 0.5.10 (2019-06-25)

Important Bugfixes:
 * ABIEncoderV2: Fix incorrect abi encoding of storage array of data type that occupy multiple storage slots
 * Code Generator: Properly zero out higher order bits in elements of an array of negative numbers when assigning to storage and converting the type at the same time.


Compiler Features:
 * Commandline Interface: Experimental parser error recovery via the ``--error-recovery`` commandline switch or StandardCompiler `settings.parserErrorRecovery` boolean.
 * Optimizer: Add rule to simplify ``SUB(~0, X)`` to ``NOT(X)``.
 * Yul Optimizer: Make the optimizer work for all dialects of Yul including eWasm.


Bugfixes:
 * Type Checker: Set state mutability of the function type members ``gas`` and ``value`` to pure (while their return type inherits state mutability from the function type).
 * Yul / Inline Assembly Parser: Disallow trailing commas in function call arguments.


Build System:
 * Attempt to use stock Z3 cmake files to find Z3 and only fall back to manual discovery.
 * CMake: use imported targets for boost.
 * Emscripten build: upgrade to boost 1.70.
 * Generate a cmake error for gcc versions older than 5.0.



### 0.5.9 (2019-05-28)

Language Features:
 * Inline Assembly: Revert change introduced in 0.5.7: The ``callvalue()`` instruction does not require ``payable`` anymore.
 * Static Analyzer: Disallow libraries calling themselves externally.


Compiler Features:
 * Assembler: Encode the compiler version in the deployed bytecode.
 * Code Generator: Fix handling of structs of dynamic size as constructor parameters.
 * Inline Assembly: Disallow the combination of ``msize()`` and the Yul optimizer.
 * Metadata: Add IPFS hashes of source files.
 * Optimizer: Add rule to simplify SHL/SHR combinations.
 * Optimizer: Add rules for multiplication and division by left-shifted one.
 * SMTChecker: Support inherited state variables.
 * SMTChecker: Support tuples and function calls with multiple return values.
 * SMTChecker: Support ``delete``.
 * SMTChecker: Inline external function calls to ``this``.
 * Yul Optimizer: Simplify single-run ``for`` loops to ``if`` statements.
 * Yul Optimizer: Optimize representation of numbers.
 * Yul Optimizer: Do not inline recursive functions.
 * Yul Optimizer: Do not remove instructions that affect ``msize()`` if ``msize()`` is used.

Bugfixes:
 * Code Generator: Explicitly turn uninitialized internal function pointers into invalid functions when loaded from storage.
 * Code Generator: Fix assertion failure when assigning structs containing array of mapping.
 * Compiler Internals: Reset the Yul string repository before each compilation, freeing up memory.
 * SMTChecker: Fix bad cast in base constructor modifier.
 * SMTChecker: Fix internal error when visiting state variable inherited from base class.
 * SMTChecker: Fix internal error in fixed point operations.
 * SMTChecker: Fix internal error in assignment to unsupported type.
 * SMTChecker: Fix internal error in branching when inlining function calls that modify local variables.


### 0.5.8 (2019-04-30)

Important Bugfixes:
 * Code Generator: Fix initialization routine of uninitialized internal function pointers in constructor context.
 * Yul Optimizer: Fix SSA transform for multi-assignments.


Language Features:
 * ABIEncoderV2: Implement encoding of calldata arrays and structs.
 * Code Generation: Implement copying recursive structs from storage to memory.
 * Yul: Disallow function definitions inside for-loop init blocks.


Compiler Features:
 * ABI Decoder: Raise a runtime error on dirty inputs when using the experimental decoder.
 * Optimizer: Add rule for shifts by constants larger than 255 for Constantinople.
 * Optimizer: Add rule to simplify certain ANDs and SHL combinations
 * SMTChecker: Support arithmetic compound assignment operators.
 * SMTChecker: Support unary increment and decrement for array and mapping access.
 * SMTChecker: Show unsupported warning for inline assembly blocks.
 * SMTChecker: Support mod.
 * SMTChecker: Support ``contract`` type.
 * SMTChecker: Support ``this`` as address.
 * SMTChecker: Support address members.
 * Standard JSON Interface: Metadata settings now re-produce the original ``"useLiteralContent"`` setting from the compilation input.
 * Yul: Adds break and continue keywords to for-loop syntax.
 * Yul: Support ``.`` as part of identifiers.
 * Yul Optimizer: Adds steps for detecting and removing of dead code.
 * Yul Code Generator: Directly jump over a series of function definitions (instead of jumping over each one)


Bugfixes:
 * SMTChecker: Implement Boolean short-circuiting.
 * SMTChecker: SSA control-flow did not take into account state variables that were modified inside inlined functions that were called inside branches.
 * Type System: Use correct type name for contracts in event parameters when used in libraries. This affected code generation.
 * Type System: Allow direct call to base class functions that have overloads.
 * Type System: Warn about shadowing builtin variables if user variables are named ``this`` or ``super``.
 * Yul: Properly register functions and disallow shadowing between function variables and variables in the outside scope.


Build System:
 * Soltest: Add commandline option `--test` / `-t` to isoltest which takes a string that allows filtering unit tests.
 * soltest.sh: allow environment variable ``SOLIDITY_BUILD_DIR`` to specify build folder and add ``--help`` usage.


### 0.5.7 (2019-03-26)

Important Bugfixes:
 * ABIEncoderV2: Fix bugs related to loading short value types from storage when encoding an array or struct from storage.
 * ABIEncoderV2: Fix buffer overflow problem when encoding packed array from storage.
 * Optimizer: Fix wrong ordering of arguments in byte optimization rule for constants.


Language Features:
 * Function calls with named arguments now work with overloaded functions.


Compiler Features:
 * Inline Assembly: Issue error when using ``callvalue()`` inside nonpayable function (in the same way that ``msg.value`` already does).
 * Standard JSON Interface: Support "Yul" as input language.
 * SMTChecker: Show callstack together with model if applicable.
 * SMTChecker: Support modifiers.
 * Yul Optimizer: Enable stack allocation optimization by default if Yul optimizer is active (disable in ``yulDetails``).


Bugfixes:
 * Code Generator: Defensively pad memory for ``type(Contract).name`` to multiples of 32.
 * Type System: Detect and disallow internal function pointers as parameters for public/external library functions, even when they are nested/wrapped in structs, arrays or other types.
 * Yul Optimizer: Properly determine whether a variable can be eliminated during stack compression pass.
 * Yul / Inline Assembly Parser: Disallow more than one case statement with the same label inside a switch based on the label's integer value.


Build System:
 * Install scripts: Fix boost repository URL for CentOS 6.
 * Soltest: Fix hex string update in soltest.


### 0.5.6 (2019-03-13)

Important Bugfixes:
 * Yul Optimizer: Fix visitation order bug for the structural simplifier.
 * Optimizer: Fix overflow in optimization rule that simplifies double shift by constant.

Language Features:
 * Allow calldata arrays with dynamically encoded base types with ABIEncoderV2.
 * Allow dynamically encoded calldata structs with ABIEncoderV2.


Compiler Features:
 * Optimizer: Add rules for ``lt``-comparisons with constants.
 * Peephole Optimizer: Remove double ``iszero`` before ``jumpi``.
 * SMTChecker: Support enums without typecast.
 * SMTChecker: Support one-dimensional arrays.
 * Type Checker: Provide better error messages for some literal conversions.
 * Yul Optimizer: Add rule to remove empty default switch cases.
 * Yul Optimizer: Add rule to remove empty cases if no default exists.
 * Yul Optimizer: Add rule to replace a switch with no cases with ``pop(expression)``.


Bugfixes:
 * JSON ABI: Json description of library ABIs no longer contains functions with internal types like storage structs.
 * SMTChecker: Fix internal compiler error when contract contains too large rational number.
 * Type system: Detect if a contract's base uses types that require the experimental abi encoder while the contract still uses the old encoder.


Build System:
 * Soltest: Add support for arrays in function signatures.
 * Soltest: Add support for struct arrays in function signatures.
 * Soltest: Add support for left-aligned, unpadded hex string literals.

### 0.5.5 (2019-03-05)

Language Features:
 * Add support for getters of mappings with ``string`` or ``bytes`` key types.
 * Meta programming: Provide access to the name of contracts via ``type(C).name``.


Compiler Features:
 * Support ``petersburg`` as ``evmVersion`` and set as default.
 * Commandline Interface: Option to activate the experimental yul optimizer using ``-optimize-yul``.
 * Inline Assembly: Consider ``extcodehash`` as part of Constantinople.
 * Inline Assembly: Instructions unavailable to the currently configured EVM are errors now.
 * SMTChecker: Do not report underflow/overflow if they always revert. This removes false positives when using ``SafeMath``.
 * Standard JSON Interface: Allow retrieving metadata without triggering bytecode generation.
 * Standard JSON Interface: Provide fine-grained control over the optimizer via the settings.
 * Static Analyzer: Warn about expressions with custom types when they have no effect.
 * Optimizer: Add new rules with constants including ``LT``, ``GT``, ``AND`` and ``BYTE``.
 * Optimizer: Add rule for shifts with constants for Constantinople.
 * Optimizer: Combine multiple shifts with constant shift-by values into one.
 * Optimizer: Do not mask with 160-bits after ``CREATE`` and ``CREATE2`` as they are guaranteed to return an address or 0.
 * Optimizer: Support shifts in the constant optimiser for Constantinople.
 * Yul Optimizer: Add rule to replace switch statements with literals by matching case body.


Bugfixes:
 * ABIEncoderV2: Fix internal error related to bare delegatecall.
 * ABIEncoderV2: Fix internal error related to ecrecover.
 * ABIEncoderV2: Fix internal error related to mappings as library parameters.
 * ABIEncoderV2: Fix invalid signature for events containing structs emitted in libraries.
 * Inline Assembly: Proper error message for missing variables.
 * Optimizer: Fix internal error related to unused tag removal across assemblies. This never generated any invalid code.
 * SMTChecker: Fix crash related to statically-sized arrays.
 * TypeChecker: Fix internal error and disallow index access on contracts and libraries.
 * Yul: Properly detect name clashes with functions before their declaration.
 * Yul: Take built-in functions into account in the compilability checker.
 * Yul Optimizer: Properly take reassignments to variables in sub-expressions into account when replacing in the ExpressionSimplifier.


Build System:
 * Soltest: Add support for left-aligned, padded hex literals.
 * Soltest: Add support for right-aligned, padded boolean literals.

### 0.5.4 (2019-02-12)

Language Features:
 * Allow calldata structs without dynamically encoded members with ABIEncoderV2.


Compiler Features:
 * ABIEncoderV2: Implement packed encoding.
 * C API (``libsolc`` / raw ``soljson.js``): Introduce ``solidity_free`` method which releases all internal buffers to save memory.
 * Commandline Interface: Adds new option ``--new-reporter`` for improved diagnostics formatting
   along with ``--color`` and ``--no-color`` for colorized output to be forced (or explicitly disabled).


Bugfixes:
 * Code Generator: Defensively pad allocation of creationCode and runtimeCode to multiples of 32 bytes.
 * Commandline Interface: Allow yul optimizer only for strict assembly.
 * Parser: Disallow empty import statements.
 * Type Checker: Disallow mappings with data locations other than ``storage``.
 * Type Checker: Fix internal error when a struct array index does not fit into a uint256.
 * Type System: Properly report packed encoded size for arrays and structs (mostly unused until now).


Build System:
 * Add support for continuous fuzzing via Google oss-fuzz
 * SMT: If using Z3, require version 4.6.0 or newer.
 * Soltest: Add parser that is used in the file-based unit test environment.
 * Ubuntu PPA Packages: Use CVC4 as SMT solver instead of Z3


### 0.5.3 (2019-01-22)

Language Features:
 * Provide access to creation and runtime code of contracts via ``type(C).creationCode`` / ``type(C).runtimeCode``.


Compiler Features:
 * Control Flow Graph: Warn about unreachable code.
 * SMTChecker: Support basic typecasts without truncation.
 * SMTChecker: Support external function calls and erase all knowledge regarding storage variables and references.


Bugfixes:
 * Emscripten: Split simplification rule initialization up further to work around issues with soljson.js in some browsers.
 * Type Checker: Disallow calldata structs until implemented.
 * Type Checker: Return type error if fixed point encoding is attempted instead of throwing ``UnimplementedFeatureError``.
 * Yul: Check that arguments to ``dataoffset`` and ``datasize`` are literals at parse time and properly take this into account in the optimizer.
 * Yul: Parse number literals for detecting duplicate switch cases.
 * Yul: Require switch cases to have the same type.


Build System:
 * Emscripten: Upgrade to emscripten 1.38.8 on travis and circleci.


### 0.5.2 (2018-12-19)

Language Features:
 * Control Flow Graph: Detect every access to uninitialized storage pointers.


Compiler Features:
 * Inline Assembly: Improve error messages around invalid function argument count.
 * Code Generator: Only check callvalue once if all functions are non-payable.
 * Code Generator: Use codecopy for string constants more aggressively.
 * Code Generator: Use binary search for dispatch function if more efficient. The size/speed tradeoff can be tuned using ``--optimize-runs``.
 * SMTChecker: Support mathematical and cryptographic functions in an uninterpreted way.
 * SMTChecker: Support one-dimensional mappings.
 * Standard JSON Interface: Disallow unknown keys in standard JSON input.
 * Standard JSON Interface: Only run code generation if it has been requested. This could lead to unsupported feature errors only being reported at the point where you request bytecode.
 * Static Analyzer: Do not warn about unused variables or state mutability for functions with an empty body.
 * Type Checker: Add an additional reason to be displayed when type conversion fails.
 * Yul: Support object access via ``datasize``, ``dataoffset`` and ``datacopy`` in standalone assembly mode.


Bugfixes:
 * Standard JSON Interface: Report specific error message for json input errors instead of internal compiler error.


Build System:
 * Replace the trusty PPA build by a static build on cosmic that is used for the trusty package instead.
 * Remove support for Visual Studio 2015.


### 0.5.1 (2018-12-03)

Language Features:
 * Allow mapping type for parameters and return variables of public and external library functions.
 * Allow public functions to override external functions.

Compiler Features:
 * Code generator: Do not perform redundant double cleanup on unsigned integers when loading from calldata.
 * Commandline interface: Experimental ``--optimize`` option for assembly mode (``--strict-assembly`` and ``--yul``).
 * SMTChecker: SMTLib2 queries and responses passed via standard JSON compiler interface.
 * SMTChecker: Support ``msg``, ``tx`` and ``block`` member variables.
 * SMTChecker: Support ``gasleft()`` and ``blockhash()`` functions.
 * SMTChecker: Support internal bound function calls.
 * Yul: Support Yul objects in ``--assemble``, ``--strict-assembly`` and ``--yul`` commandline options.

Bugfixes:
 * Assembly output: Do not mix in/out jump annotations with arguments.
 * Commandline interface: Fix crash when using ``--ast`` on empty runtime code.
 * Code Generator: Annotate jump from calldata decoder to function as "jump in".
 * Code Generator: Fix internal error related to state variables of function type access via base contract name.
 * Optimizer: Fix nondeterminism bug related to the boost version and constants representation. The bug only resulted in less optimal but still correct code because the generated routine is always verified to be correct.
 * Type Checker: Properly detect different return types when overriding an external interface function with a public contract function.
 * Type Checker: Disallow struct return types for getters of public state variables unless the new ABI encoder is active.
 * Type Checker: Fix internal compiler error when a field of a struct used as a parameter in a function type has a non-existent type.
 * Type Checker: Disallow functions ``sha3`` and ``suicide`` also without a function call.
 * Type Checker: Fix internal compiler error with ``super`` when base contract function is not implemented.
 * Type Checker: Fixed internal error when trying to create abstract contract in some cases.
 * Type Checker: Fixed internal error related to double declaration of events.
 * Type Checker: Disallow inline arrays of mapping type.
 * Type Checker: Consider abstract function to be implemented by public state variable.

Build System:
 * CMake: LLL is not built anymore by default. Must configure it with CMake as `-DLLL=ON`.
 * Docker: Includes both Scratch and Alpine images.
 * Emscripten: Upgrade to Emscripten SDK 1.37.21 and boost 1.67.

Solc-Js:
 * Fix handling of standard-json in the commandline executable.
 * Remove support of nodejs 4.


### 0.5.0 (2018-11-13)

How to update your code:
 * Change every ``.call()`` to a ``.call("")`` and every ``.call(signature, a, b, c)`` to use ``.call(abi.encodeWithSignature(signature, a, b, c))`` (the last one only works for value types).
 * Change every ``keccak256(a, b, c)`` to ``keccak256(abi.encodePacked(a, b, c))``.
 * Add ``public`` to every function and ``external`` to every fallback or interface function that does not specify its visibility already.
 * Make your fallback functions ``external``.
 * Explicitly state the data location for all variables of struct, array or mapping types (including function parameters), e.g. change ``uint[] x = m_x`` to ``uint[] storage x = m_x``. Note that ``external`` functions require parameters with a data location of ``calldata``.
 * Explicitly convert values of contract type to addresses before using an ``address`` member. Example: if ``c`` is a contract, change ``c.transfer(...)`` to ``address(c).transfer(...)``.
 * Declare variables and especially function arguments as ``address payable``, if you want to call ``transfer`` on them.

Breaking Changes:
 * ABI Encoder: Properly pad data from calldata (``msg.data`` and external function parameters). Use ``abi.encodePacked`` for unpadded encoding.
 * C API (``libsolc`` / raw ``soljson.js``): Removed the ``version``, ``license``, ``compileSingle``, ``compileJSON``, ``compileJSONCallback`` methods
   and replaced them with the ``solidity_license``, ``solidity_version`` and ``solidity_compile`` methods.
 * Code Generator: Signed right shift uses proper arithmetic shift, i.e. rounding towards negative infinity. Warning: this may silently change the semantics of existing code!
 * Code Generator: Revert at runtime if calldata is too short or points out of bounds. This is done inside the ``ABI decoder`` and therefore also applies to ``abi.decode()``.
 * Code Generator: Use ``STATICCALL`` for ``pure`` and ``view`` functions. This was already the case in the experimental 0.5.0 mode.
 * Commandline interface: Remove obsolete ``--formal`` option.
 * Commandline interface: Rename the ``--julia`` option to ``--yul``.
 * Commandline interface: Require ``-`` if standard input is used as source.
 * Commandline interface: Use hash of library name for link placeholder instead of name itself.
 * Compiler interface: Disallow remappings with empty prefix.
 * Control Flow Analyzer: Consider mappings as well when checking for uninitialized return values.
 * Control Flow Analyzer: Turn warning about returning uninitialized storage pointers into an error.
 * General: ``continue`` in a ``do...while`` loop jumps to the condition (it used to jump to the loop body). Warning: this may silently change the semantics of existing code.
 * General: Disallow declaring empty structs.
 * General: Disallow raw ``callcode`` (was already deprecated in 0.4.12). It is still possible to use it via inline assembly.
 * General: Disallow ``var`` keyword.
 * General: Disallow ``sha3`` and ``suicide`` aliases.
 * General: Disallow the ``throw`` statement. This was already the case in the experimental 0.5.0 mode.
 * General: Disallow the ``years`` unit denomination (was already deprecated in 0.4.24)
 * General: Introduce ``emit`` as a keyword instead of parsing it as identifier.
 * General: New keywords: ``calldata`` and ``constructor``
 * General: New reserved keywords: ``alias``, ``apply``, ``auto``, ``copyof``, ``define``, ``immutable``,
   ``implements``, ``macro``, ``mutable``, ``override``, ``partial``, ``promise``, ``reference``, ``sealed``,
   ``sizeof``, ``supports``, ``typedef`` and ``unchecked``.
 * General: Remove assembly instruction aliases ``sha3`` and ``suicide``
 * General: C99-style scoping rules are enforced now. This was already the case in the experimental 0.5.0 mode.
 * General: Disallow combining hex numbers with unit denominations (e.g. ``0x1e wei``). This was already the case in the experimental 0.5.0 mode.
 * JSON AST: Remove ``constant`` and ``payable`` fields (the information is encoded in the ``stateMutability`` field).
 * JSON AST: Replace the ``isConstructor`` field by a new ``kind`` field, which can be ``constructor``, ``fallback`` or ``function``.
 * Interface: Remove "clone contract" feature. The ``--clone-bin`` and ``--combined-json clone-bin`` commandline options are not available anymore.
 * Name Resolver: Do not exclude public state variables when looking for conflicting declarations.
 * Optimizer: Remove the no-op ``PUSH1 0 NOT AND`` sequence.
 * Parser: Disallow trailing dots that are not followed by a number.
 * Parser: Remove ``constant`` as function state mutability modifier.
 * Parser: Disallow uppercase X in hex number literals
 * Type Checker: Disallow assignments between tuples with different numbers of components. This was already the case in the experimental 0.5.0 mode.
 * Type Checker: Disallow values for constants that are not compile-time constants. This was already the case in the experimental 0.5.0 mode.
 * Type Checker: Disallow arithmetic operations for boolean variables.
 * Type Checker: Disallow tight packing of literals. This was already the case in the experimental 0.5.0 mode.
 * Type Checker: Disallow calling base constructors without parentheses. This was already the case in the experimental 0.5.0 mode.
 * Type Checker: Disallow conversions between ``bytesX`` and ``uintY`` of different size.
 * Type Checker: Disallow conversions between unrelated contract types. Explicit conversion via ``address`` can still achieve it.
 * Type Checker: Disallow empty return statements for functions with one or more return values.
 * Type Checker: Disallow empty tuple components. This was partly already the case in the experimental 0.5.0 mode.
 * Type Checker: Disallow multi-variable declarations with mismatching number of values. This was already the case in the experimental 0.5.0 mode.
 * Type Checker: Disallow specifying base constructor arguments multiple times in the same inheritance hierarchy. This was already the case in the experimental 0.5.0 mode.
 * Type Checker: Disallow calling constructor with wrong argument count. This was already the case in the experimental 0.5.0 mode.
 * Type Checker: Disallow uninitialized storage variables. This was already the case in the experimental 0.5.0 mode.
 * Type Checker: Detecting cyclic dependencies in variables and structs is limited in recursion to 256.
 * Type Checker: Require explicit data location for all variables, including function parameters. This was partly already the case in the experimental 0.5.0 mode.
 * Type Checker: Only accept a single ``bytes`` type for ``.call()`` (and family), ``keccak256()``, ``sha256()`` and ``ripemd160()``.
 * Type Checker: Fallback function must be external. This was already the case in the experimental 0.5.0 mode.
 * Type Checker: Interface functions must be declared external. This was already the case in the experimental 0.5.0 mode.
 * Type Checker: Address members are not included in contract types anymore. An explicit conversion is now required before invoking an ``address`` member from a contract.
 * Type Checker: Disallow "loose assembly" syntax entirely. This means that jump labels, jumps and non-functional instructions cannot be used anymore.
 * Type System: Disallow explicit and implicit conversions from decimal literals to ``bytesXX`` types.
 * Type System: Disallow explicit and implicit conversions from hex literals to ``bytesXX`` types of different size.
 * Type System: Distinguish between payable and non-payable address types.
 * View Pure Checker: Disallow ``msg.value`` in (or introducing it via a modifier to) a non-payable function.
 * Remove obsolete ``std`` directory from the Solidity repository. This means accessing ``https://github.com/ethereum/solidity/blob/develop/std/*.sol`` (or ``https://github.com/ethereum/solidity/std/*.sol`` in Remix) will not be possible.
 * References Resolver: Turn missing storage locations into an error. This was already the case in the experimental 0.5.0 mode.
 * Syntax Checker: Disallow functions without implementation to use modifiers. This was already the case in the experimental 0.5.0 mode.
 * Syntax Checker: Named return values in function types are an error.
 * Syntax Checker: Strictly require visibility specifier for functions. This was already the case in the experimental 0.5.0 mode.
 * Syntax Checker: Disallow unary ``+``. This was already the case in the experimental 0.5.0 mode.
 * Syntax Checker: Disallow single statement variable declaration inside if/while/for bodies that are not blocks.
 * View Pure Checker: Strictly enforce state mutability. This was already the case in the experimental 0.5.0 mode.

Language Features:
 * General: Add ``staticcall`` to ``address``.
 * General: Allow appending ``calldata`` keyword to types, to explicitly specify data location for arguments of external functions.
 * General: Support ``pop()`` for storage arrays.
 * General: Scoping rules now follow the C99-style.
 * General: Allow ``enum``s in interfaces.
 * General: Allow ``mapping`` storage pointers as arguments and return values in all internal functions.
 * General: Allow ``struct``s in interfaces.
 * General: Provide access to the ABI decoder through ``abi.decode(bytes memory data, (...))``.
 * General: Disallow zero length for fixed-size arrays.
 * Parser: Accept the ``address payable`` type during parsing.

Compiler Features:
 * Build System: Support for Mojave version of macOS added.
 * Code Generator: ``CREATE2`` instruction has been updated to match EIP1014 (aka "Skinny CREATE2"). It also is accepted as part of Constantinople.
 * Code Generator: ``EXTCODEHASH`` instruction has been added based on EIP1052.
 * Type Checker: Nicer error message when trying to reference overloaded identifiers in inline assembly.
 * Type Checker: Show named argument in case of error.
 * Type System: IntegerType is split into IntegerType and AddressType internally.
 * Tests: Determine transaction status during IPC calls.
 * Code Generator: Allocate and free local variables according to their scope.
 * Removed ``pragma experimental "v0.5.0";``.
 * Syntax Checker: Improved error message for lookup in function types.
 * Name Resolver: Updated name suggestion look up function to take into account length of the identifier: 1: no search, 2-3: at most one change, 4-: at most two changes
 * SMTChecker: Support calls to internal functions that return none or a single value.

Bugfixes:
 * Build System: Support versions of CVC4 linked against CLN instead of GMP. In case of compilation issues due to the experimental SMT solver support, the solvers can be disabled when configuring the project with CMake using ``-DUSE_CVC4=OFF`` or ``-DUSE_Z3=OFF``.
 * Tests: Fix chain parameters to make ipc tests work with newer versions of cpp-ethereum.
 * Code Generator: Fix allocation of byte arrays (zeroed out too much memory).
 * Code Generator: Properly handle negative number literals in ABIEncoderV2.
 * Code Generator: Do not crash on using a length of zero for multidimensional fixed-size arrays.
 * Commandline Interface: Correctly handle paths with backslashes on windows.
 * Control Flow Analyzer: Ignore unimplemented functions when detecting uninitialized storage pointer returns.
 * Fix NatSpec json output for `@notice` and `@dev` tags on contract definitions.
 * Optimizer: Correctly estimate gas costs of constants for special cases.
 * Optimizer: Fix simplification rule initialization bug that appeared on some emscripten platforms.
 * References Resolver: Do not crash on using ``_slot`` and ``_offset`` suffixes on their own.
 * References Resolver: Enforce ``storage`` as data location for mappings.
 * References Resolver: Properly handle invalid references used together with ``_slot`` and ``_offset``.
 * References Resolver: Report error instead of assertion fail when FunctionType has an undeclared type as parameter.
 * References Resolver: Fix high CPU usage when using large variable names issue. Only suggest similar name if identifiers shorter than 80 characters.
 * Type Checker: Default data location for type conversions (e.g. from literals) is memory and not storage.
 * Type Checker: Disallow assignments to mappings within tuple assignments as well.
 * Type Checker: Disallow packed encoding of arrays of structs.
 * Type Checker: Allow assignments to local variables of mapping types.
 * Type Checker: Consider fixed size arrays when checking for recursive structs.
 * Type Checker: Fix crashes in erroneous tuple assignments in which the type of the right hand side cannot be determined.
 * Type Checker: Fix freeze for negative fixed-point literals very close to ``0``, such as ``-1e-100``.
 * Type Checker: Dynamic types as key for public mappings return error instead of assertion fail.
 * Type Checker: Fix internal error when array index value is too large.
 * Type Checker: Fix internal error when fixed-size array is too large to be encoded.
 * Type Checker: Fix internal error for array type conversions.
 * Type Checker: Fix internal error when array index is not an unsigned.
 * Type System: Allow arbitrary exponents for literals with a mantissa of zero.
 * Parser: Fix incorrect source location for nameless parameters.
 * Command Line Interface: Fix internal error when compiling stdin with no content and --ast option.


### 0.4.26 (2019-04-29)

Important Bugfixes:
 * Code Generator: Fix initialization routine of uninitialized internal function pointers in constructor context.
 * Type System: Use correct type name for contracts in event parameters when used in libraries. This affected code generation.

Bugfixes:
 * ABIEncoderV2: Refuse to generate code that is known to be potentially buggy.
 * General: Split rule list such that JavaScript environments with small stacks can use the compiler.

Note: The above changes are not included in 0.5.0, because they were backported.


### 0.4.25 (2018-09-12)

Important Bugfixes:
 * Code Generator: Properly perform cleanup for exponentiation and non-256 bit types.
 * Type Checker: Report error when using indexed structs in events with experimental ABIEncoderV2. This used to log wrong values.
 * Type Checker: Report error when using structs in events without experimental ABIEncoderV2. This used to crash or log the wrong values.
 * Parser: Consider all unicode line terminators (LF, VF, FF, CR, NEL, LS, PS) for single-line comments
   and string literals. They are invalid in strings and will end comments.
 * Parser: Disallow unterminated multi-line comments at the end of input.
 * Parser: Treat ``/** /`` as unterminated multi-line comment.

### 0.4.24 (2018-05-16)

Language Features:
 * Code Generator: Use native shift instructions on target Constantinople.
 * General: Allow multiple variables to be declared as part of a tuple assignment, e.g. ``(uint a, uint b) = ...``.
 * General: Remove deprecated ``constant`` as function state modifier from documentation and tests (but still leave it as a valid feature).
 * Type Checker: Deprecate the ``years`` unit denomination and raise a warning for it (or an error as experimental 0.5.0 feature).
 * Type Checker: Make literals (without explicit type casting) an error for tight packing as experimental 0.5.0 feature.
 * Type Checker: Warn about wildcard tuple assignments (this will turn into an error with version 0.5.0).
 * Type Checker: Warn when ``keccak256``, ``sha256`` and ``ripemd160`` are not used with a single bytes argument (suggest to use ``abi.encodePacked(...)``). This will turn into an error with version 0.5.0.

Compiler Features:
 * Build System: Update internal dependency of jsoncpp to 1.8.4, which introduces more strictness and reduces memory usage.
 * Control Flow Graph: Add Control Flow Graph as analysis structure.
 * Control Flow Graph: Warn about returning uninitialized storage pointers.
 * Gas Estimator: Only explore paths with higher gas costs. This reduces accuracy but greatly improves the speed of gas estimation.
 * Optimizer: Remove unnecessary masking of the result of known short instructions (``ADDRESS``, ``CALLER``, ``ORIGIN`` and ``COINBASE``).
 * Parser: Display nicer error messages by showing the actual tokens and not internal names.
 * Parser: Use the entire location of the token instead of only its starting position as source location for parser errors.
 * SMT Checker: Support state variables of integer and bool type.

Bugfixes:
 * Code Generator: Fix ``revert`` with reason coming from a state or local string variable.
 * Type Checker: Show proper error when trying to ``emit`` a non-event.
 * Type Checker: Warn about empty tuple components (this will turn into an error with version 0.5.0).
 * Type Checker: The ABI encoding functions are pure and thus can be used for constants.

### 0.4.23 (2018-04-19)

Features:
 * Build system: Support Ubuntu Bionic.
 * SMTChecker: Integration with CVC4 SMT solver
 * Syntax Checker: Warn about functions named "constructor".

Bugfixes:
 * Type Checker: Improve error message for failed function overload resolution.
 * Type Checker: Do not complain about new-style constructor and fallback function to have the same name.
 * Type Checker: Detect multiple constructor declarations in the new syntax and old syntax.
 * Type Checker: Explicit conversion of ``bytesXX`` to ``contract`` is properly disallowed.

### 0.4.22 (2018-04-16)

Features:
 * Code Generator: Initialize arrays without using ``msize()``.
 * Code Generator: More specialized and thus optimized implementation for ``x.push(...)``
 * Commandline interface: Error when missing or inaccessible file detected. Suppress it with the ``--ignore-missing`` flag.
 * Constant Evaluator: Fix evaluation of single element tuples.
 * General: Add encoding routines ``abi.encodePacked``, ``abi.encode``, ``abi.encodeWithSelector`` and ``abi.encodeWithSignature``.
 * General: Add global function ``gasleft()`` and deprecate ``msg.gas``.
 * General: Add global function ``blockhash(uint)`` and deprecate ``block.hash(uint)``.
 * General: Allow providing reason string for ``revert()`` and ``require()``.
 * General: Introduce new constructor syntax using the ``constructor`` keyword as experimental 0.5.0 feature.
 * General: Limit the number of errors output in a single run to 256.
 * General: Support accessing dynamic return data in post-byzantium EVMs.
 * General: Allow underscores in numeric and hex literals to separate thousands and quads.
 * Inheritance: Error when using empty parentheses for base class constructors that require arguments as experimental 0.5.0 feature.
 * Inheritance: Error when using no parentheses in modifier-style constructor calls as experimental 0.5.0 feature.
 * Interfaces: Allow overriding external functions in interfaces with public in an implementing contract.
 * Optimizer: Optimize ``SHL`` and ``SHR`` only involving constants (Constantinople only).
 * Optimizer: Remove useless ``SWAP1`` instruction preceding a commutative instruction (such as ``ADD``, ``MUL``, etc).
 * Optimizer: Replace comparison operators (``LT``, ``GT``, etc) with opposites if preceded by ``SWAP1``, e.g. ``SWAP1 LT`` is replaced with ``GT``.
 * Optimizer: Optimize across ``mload`` if ``msize()`` is not used.
 * Static Analyzer: Error on duplicated super constructor calls as experimental 0.5.0 feature.
 * Syntax Checker: Issue warning for empty structs (or error as experimental 0.5.0 feature).
 * Syntax Checker: Warn about modifiers on functions without implementation (this will turn into an error with version 0.5.0).
 * Syntax Tests: Add source locations to syntax test expectations.
 * Type Checker: Improve documentation and warnings for accessing contract members inherited from ``address``.

Bugfixes:
 * Code Generator: Allow ``block.blockhash`` without being called.
 * Code Generator: Do not include internal functions in the runtime bytecode which are only referenced in the constructor.
 * Code Generator: Properly skip unneeded storage array cleanup when not reducing length.
 * Code Generator: Bugfix in modifier lookup in libraries.
 * Code Generator: Implement packed encoding of external function types.
 * Code Generator: Treat empty base constructor argument list as not provided.
 * Code Generator: Properly force-clean bytesXX types for shortening conversions.
 * Commandline interface: Fix error messages for imported files that do not exist.
 * Commandline interface: Support ``--evm-version constantinople`` properly.
 * DocString Parser: Fix error message for empty descriptions.
 * Gas Estimator: Correctly ignore costs of fallback function for other functions.
 * JSON AST: Remove storage qualifier for type name strings.
 * Parser: Fix internal compiler error when parsing ``var`` declaration without identifier.
 * Parser: Fix parsing of getters for function type variables.
 * Standard JSON: Support ``constantinople`` as ``evmVersion`` properly.
 * Static Analyzer: Fix non-deterministic order of unused variable warnings.
 * Static Analyzer: Invalid arithmetic with constant expressions causes errors.
 * Type Checker: Fix detection of recursive structs.
 * Type Checker: Fix asymmetry bug when comparing with literal numbers.
 * Type System: Improve error message when attempting to shift by a fractional amount.
 * Type System: Make external library functions accessible.
 * Type System: Prevent encoding of weird types.
 * Type System: Restrict rational numbers to 4096 bits.

### 0.4.21 (2018-03-07)

Features:
 * Code Generator: Assert that ``k != 0`` for ``mulmod(a, b, k)`` and ``addmod(a, b, k)`` as experimental 0.5.0 feature.
 * Code Generator: Do not retain any gas in calls (except if EVM version is set to homestead).
 * Code Generator: Use ``STATICCALL`` opcode for calling ``view`` and ``pure`` functions as experimental 0.5.0 feature.
 * General: C99/C++-style scoping rules (instead of JavaScript function scoping) take effect as experimental v0.5.0 feature.
 * General: Improved messaging when error spans multiple lines of a sourcefile
 * General: Support and recommend using ``emit EventName();`` to call events explicitly.
 * Inline Assembly: Enforce strict mode as experimental 0.5.0 feature.
 * Interface: Provide ability to select target EVM version (homestead or byzantium, with byzantium being the default).
 * Standard JSON: Reject badly formatted invalid JSON inputs.
 * Type Checker: Disallow uninitialized storage pointers as experimental 0.5.0 feature.
 * Syntax Analyser: Do not warn about experimental features if they do not concern code generation.
 * Syntax Analyser: Do not warn about ``pragma experimental "v0.5.0"`` and do not set the experimental flag in the bytecode for this.
 * Syntax Checker: Mark ``throw`` as an error as experimental 0.5.0 feature.
 * Syntax Checker: Issue error if no visibility is specified on contract functions as experimental 0.5.0 feature.
 * Syntax Checker: Issue warning when using overloads of ``address`` on contract instances.
 * Type Checker: disallow combining hex numbers and unit denominations as experimental 0.5.0 feature.

Bugfixes:
 * Assembly: Raise error on oversized number literals in assembly.
 * JSON-AST: Add "documentation" property to function, event and modifier definition.
 * Resolver: Properly determine shadowing for imports with aliases.
 * Standalone Assembly: Do not ignore input after closing brace of top level block.
 * Standard JSON: Catch errors properly when invalid "sources" are passed.
 * Standard JSON: Ensure that library addresses supplied are of correct length and hex prefixed.
 * Type Checker: Properly detect which array and struct types are unsupported by the old ABI encoder.
 * Type Checker: Properly warn when using ``_offset`` and ``_slot`` for constants in inline assembly.
 * Commandline interface: throw error if option is unknown

### 0.4.20 (2018-02-14)

Features:
 * Code Generator: Prevent non-view functions in libraries from being called
   directly (as opposed to via delegatecall).
 * Commandline interface: Support strict mode of assembly (disallowing jumps,
   instructional opcodes, etc) with the ``--strict-assembly`` switch.
 * Inline Assembly: Issue warning for using jump labels (already existed for jump instructions).
 * Inline Assembly: Support some restricted tokens (return, byte, address) as identifiers in Iulia mode.
 * Optimiser: Replace ``x % 2**i`` by ``x & (2**i-1)``.
 * Resolver: Continue resolving references after the first error.
 * Resolver: Suggest alternative identifiers if a given identifier is not found.
 * SMT Checker: Take if-else branch conditions into account in the SMT encoding of the program
   variables.
 * Syntax Checker: Deprecate the ``var`` keyword (and mark it an error as experimental 0.5.0 feature).
 * Type Checker: Allow `this.f.selector` to be a pure expression.
 * Type Checker: Issue warning for using ``public`` visibility for interface functions.
 * Type Checker: Limit the number of warnings raised for creating abstract contracts.

Bugfixes:
 * Error Output: Truncate huge number literals in the middle to avoid output blow-up.
 * Parser: Disallow event declarations with no parameter list.
 * Standard JSON: Populate the ``sourceLocation`` field in the error list.
 * Standard JSON: Properly support contract and library file names containing a colon (such as URLs).
 * Type Checker: Suggest the experimental ABI encoder if using ``struct``s as function parameters
   (instead of an internal compiler error).
 * Type Checker: Improve error message for wrong struct initialization.

### 0.4.19 (2017-11-30)

Features:
 * Code Generator: New ABI decoder which supports structs and arbitrarily nested
   arrays and checks input size (activate using ``pragma experimental ABIEncoderV2;``).
 * General: Allow constant variables to be used as array length.
 * Inline Assembly: ``if`` statement.
 * Standard JSON: Support the ``outputSelection`` field for selective compilation of target artifacts.
 * Syntax Checker: Turn the usage of ``callcode`` into an error as experimental 0.5.0 feature.
 * Type Checker: Improve address checksum warning.
 * Type Checker: More detailed errors for invalid array lengths (such as division by zero).

Bugfixes:

### 0.4.18 (2017-10-18)

Features:
 * Code Generator: Always use all available gas for calls as experimental 0.5.0 feature
   (previously, some amount was retained in order to work in pre-Tangerine-Whistle
   EVM versions)
 * Parser: Better error message for unexpected trailing comma in parameter lists.
 * Standard JSON: Support the ``outputSelection`` field for selective compilation of supplied sources.
 * Syntax Checker: Unary ``+`` is now a syntax error as experimental 0.5.0 feature.
 * Type Checker: Disallow non-pure constant state variables as experimental 0.5.0 feature.
 * Type Checker: Do not add members of ``address`` to contracts as experimental 0.5.0 feature.
 * Type Checker: Force interface functions to be external as experimental 0.5.0 feature.
 * Type Checker: Require ``storage`` or ``memory`` keyword for local variables as experimental 0.5.0 feature.
 * Compiler Interface: Better formatted error message for long source snippets

Bugfixes:
 * Code Generator: Allocate one byte per memory byte array element instead of 32.
 * Code Generator: Do not accept data with less than four bytes (truncated function
   signature) for regular function calls - fallback function is invoked instead.
 * Optimizer: Remove unused stack computation results.
 * Parser: Fix source location of VariableDeclarationStatement.
 * Type Checker: Allow ``gas`` in view functions.
 * Type Checker: Do not mark event parameters as shadowing state variables.
 * Type Checker: Prevent duplicate event declarations.
 * Type Checker: Properly check array length and don't rely on an assertion in code generation.
 * Type Checker: Properly support overwriting members inherited from ``address`` in a contract
   (such as ``balance``, ``transfer``, etc.)
 * Type Checker: Validate each number literal in tuple expressions even if they are not assigned from.

### 0.4.17 (2017-09-21)

Features:
 * Assembly Parser: Support multiple assignment (``x, y := f()``).
 * Code Generator: Keep a single copy of encoding functions when using the experimental "ABIEncoderV2".
 * Code Generator: Partial support for passing ``structs`` as arguments and return parameters (requires ``pragma experimental ABIEncoderV2;`` for now).
 * General: Support ``pragma experimental "v0.5.0";`` to activate upcoming breaking changes.
 * General: Added ``.selector`` member on external function types to retrieve their signature.
 * Optimizer: Add new optimization step to remove unused ``JUMPDEST``s.
 * Static Analyzer: Warn when using deprecated builtins ``sha3`` and ``suicide``
   (replaced by ``keccak256`` and ``selfdestruct``, introduced in 0.4.2 and 0.2.0, respectively).
 * Syntax Checker: Warn if no visibility is specified on contract functions.
 * Type Checker: Display helpful warning for unused function arguments/return parameters.
 * Type Checker: Do not show the same error multiple times for events.
 * Type Checker: Greatly reduce the number of duplicate errors shown for duplicate constructors and functions.
 * Type Checker: Warn on using literals as tight packing parameters in ``keccak256``, ``sha3``, ``sha256`` and ``ripemd160``.
 * Type Checker: Enforce ``view`` and ``pure``.
 * Type Checker: Enforce ``view`` / ``constant`` with error as experimental 0.5.0 feature.
 * Type Checker: Enforce fallback functions to be ``external`` as experimental 0.5.0 feature.

Bugfixes:
 * ABI JSON: Include all overloaded events.
 * Parser: Crash fix related to parseTypeName.
 * Type Checker: Allow constant byte arrays.

### 0.4.16 (2017-08-24)

Features:
 * ABI JSON: Include new field ``stateMutability`` with values ``pure``, ``view``,
   ``nonpayable`` and ``payable``.
 * Analyzer: Experimental partial support for Z3 SMT checker ("SMTChecker").
 * Build System: Shared libraries (``libsolutil``, ``libevmasm``, ``libsolidity``
   and ``liblll``) are no longer produced during the build process.
 * Code generator: Experimental new implementation of ABI encoder that can
   encode arbitrarily nested arrays ("ABIEncoderV2")
 * Metadata: Store experimental flag in metadata CBOR.
 * Parser: Display previous visibility specifier in error if multiple are found.
 * Parser: Introduce ``pure`` and ``view`` keyword for functions,
   ``constant`` remains an alias for ``view`` and pureness is not enforced yet,
   so use with care.
 * Static Analyzer: Warn about large storage structures.
 * Syntax Checker: Support ``pragma experimental <feature>;`` to turn on
   experimental features.
 * Type Checker: More detailed error message for invalid overrides.
 * Type Checker: Warn about shifting a literal.

Bugfixes:
 * Assembly Parser: Be more strict about number literals.
 * Assembly Parser: Limit maximum recursion depth.
 * Parser: Enforce commas between array and tuple elements.
 * Parser: Limit maximum recursion depth.
 * Type Checker: Crash fix related to ``using``.
 * Type Checker: Disallow constructors in libraries.
 * Type Checker: Reject the creation of interface contracts using the ``new`` statement.

### 0.4.15 (2017-08-08)

Features:
 * Type Checker: Show unimplemented function if trying to instantiate an abstract class.

Bugfixes:
 * Code Generator: ``.delegatecall()`` should always return execution outcome.
 * Code Generator: Provide "new account gas" for low-level ``callcode`` and ``delegatecall``.
 * Type Checker: Constructors must be implemented if declared.
 * Type Checker: Disallow the ``.gas()`` modifier on ``ecrecover``, ``sha256`` and ``ripemd160``.
 * Type Checker: Do not mark overloaded functions as shadowing other functions.
 * Type Checker: Internal library functions must be implemented if declared.

### 0.4.14 (2017-07-31)

Features:
 * C API (``jsonCompiler``): Export the ``license`` method.
 * Code Generator: Optimise the fallback function, by removing a useless jump.
 * Inline Assembly: Show useful error message if trying to access calldata variables.
 * Inline Assembly: Support variable declaration without initial value (defaults to 0).
 * Metadata: Only include files which were used to compile the given contract.
 * Type Checker: Disallow value transfers to contracts without a payable fallback function.
 * Type Checker: Include types in explicit conversion error message.
 * Type Checker: Raise proper error for arrays too large for ABI encoding.
 * Type checker: Warn if using ``this`` in a constructor.
 * Type checker: Warn when existing symbols, including builtins, are overwritten.

Bugfixes:
 * Code Generator: Properly clear return memory area for ecrecover.
 * Type Checker: Fix crash for some assignment to non-lvalue.
 * Type Checker: Fix invalid "specify storage keyword" warning for reference members of structs.
 * Type Checker: Mark modifiers as internal.
 * Type Checker: Re-allow multiple mentions of the same modifier per function.


### 0.4.13 (2017-07-06)

Features:
 * Syntax Checker: Deprecated "throw" in favour of require(), assert() and revert().
 * Type Checker: Warn if a local storage reference variable does not explicitly use the keyword ``storage``.

Bugfixes:
 * Code Generator: Correctly unregister modifier variables.
 * Compiler Interface: Only output AST if analysis was successful.
 * Error Output: Do not omit the error type.

### 0.4.12 (2017-07-03)

Features:
 * Assembly: Add ``CREATE2`` (EIP86), ``STATICCALL`` (EIP214), ``RETURNDATASIZE`` and ``RETURNDATACOPY`` (EIP211) instructions.
 * Assembly: Display auxiliary data in the assembly output.
 * Assembly: Renamed ``SHA3`` to ``KECCAK256``.
 * AST: export all attributes to JSON format.
 * C API (``jsonCompiler``): Use the Standard JSON I/O internally.
 * Code Generator: Added the Whiskers template system.
 * Inline Assembly: ``for`` and ``switch`` statements.
 * Inline Assembly: Function definitions and function calls.
 * Inline Assembly: Introduce ``keccak256`` as an opcode. ``sha3`` is still a valid alias.
 * Inline Assembly: Present proper error message when not supplying enough arguments to a functional
   instruction.
 * Inline Assembly: Warn when instructions shadow Solidity variables.
 * Inline Assembly: Warn when using ``jump``s.
 * Remove obsolete Why3 output.
 * Type Checker: Enforce strict UTF-8 validation.
 * Type Checker: Warn about copies in storage that might overwrite unexpectedly.
 * Type Checker: Warn about type inference from literal numbers.
 * Static Analyzer: Warn about deprecation of ``callcode``.

Bugfixes:
 * Assembly: mark ``MLOAD`` to have side effects in the optimiser.
 * Code Generator: Fix ABI encoding of empty literal string.
 * Code Generator: Fix negative stack size checks.
 * Code generator: Use ``REVERT`` instead of ``INVALID`` for generated input validation routines.
 * Inline Assembly: Enforce function arguments when parsing functional instructions.
 * Optimizer: Disallow optimizations involving ``MLOAD`` because it changes ``MSIZE``.
 * Static Analyzer: Unused variable warnings no longer issued for variables used inside inline assembly.
 * Type Checker: Fix address literals not being treated as compile-time constants.
 * Type Checker: Fixed crash concerning non-callable types.
 * Type Checker: Fixed segfault with constant function parameters
 * Type Checker: Disallow comparisons between mapping and non-internal function types.
 * Type Checker: Disallow invoking the same modifier multiple times.
 * Type Checker: Do not treat strings that look like addresses as addresses.
 * Type Checker: Support valid, but incorrectly rejected UTF-8 sequences.

### 0.4.11 (2017-05-03)

Features:
 * Implement the Standard JSON Input / Output API
 * Support ``interface`` contracts.
 * C API (``jsonCompiler``): Add the ``compileStandard()`` method to process a Standard JSON I/O.
 * Commandline interface: Add the ``--standard-json`` parameter to process a Standard JSON I/O.
 * Commandline interface: Support ``--allow-paths`` to define trusted import paths. Note: the
   path(s) of the supplied source file(s) is always trusted.
 * Inline Assembly: Storage variable access using ``_slot`` and ``_offset`` suffixes.
 * Inline Assembly: Disallow blocks with unbalanced stack.
 * Static analyzer: Warn about statements without effects.
 * Static analyzer: Warn about unused local variables, parameters, and return parameters.
 * Syntax checker: issue deprecation warning for unary '+'

Bugfixes:
 * Assembly output: Implement missing AssemblyItem types.
 * Compiler interface: Fix a bug where source indexes could be inconsistent between Solidity compiled
   with different compilers (clang vs. gcc) or compiler settings. The bug was visible in AST
   and source mappings.
 * Gas Estimator: Reflect the most recent fee schedule.
 * Type system: Contract inheriting from base with unimplemented constructor should be abstract.
 * Optimizer: Number representation bug in the constant optimizer fixed.

### 0.4.10 (2017-03-15)

Features:
 * Add ``assert(condition)``, which throws if condition is false (meant for internal errors).
 * Add ``require(condition)``, which throws if condition is false (meant for invalid input).
 * Commandline interface: Do not overwrite files unless forced.
 * Introduce ``.transfer(value)`` for sending Ether.
 * Code generator: Support ``revert()`` to abort with rolling back, but not consuming all gas.
 * Inline assembly: Support ``revert`` (EIP140) as an opcode.
 * Parser: Support scientific notation in numbers (e.g. ``2e8`` and ``200e-2``).
 * Type system: Support explicit conversion of external function to address.
 * Type system: Warn if base of exponentiation is literal (result type might be unexpected).
 * Type system: Warn if constant state variables are not compile-time constants.

Bugfixes:
 * Commandline interface: Always escape filenames (replace ``/``, ``:`` and ``.`` with ``_``).
 * Commandline interface: Do not try creating paths ``.`` and ``..``.
 * Commandline interface: Allow long library names.
 * Parser: Disallow octal literals.
 * Type system: Fix a crash caused by continuing on fatal errors in the code.
 * Type system: Disallow compound assignment for tuples.
 * Type system: Detect cyclic dependencies between constants.
 * Type system: Disallow arrays with negative length.
 * Type system: Fix a crash related to invalid binary operators.
 * Type system: Disallow ``var`` declaration with empty tuple type.
 * Type system: Correctly convert function argument types to pointers for member functions.
 * Type system: Move privateness of constructor into AST itself.
 * Inline assembly: Charge one stack slot for non-value types during analysis.
 * Assembly output: Print source location before the operation it refers to instead of after.
 * Optimizer: Stop trying to optimize tricky constants after a while.

### 0.4.9 (2017-01-31)

Features:
 * Compiler interface: Contracts and libraries can be referenced with a ``file:`` prefix to make them unique.
 * Compiler interface: Report source location for "stack too deep" errors.
 * AST: Use deterministic node identifiers.
 * Inline assembly: introduce ``invalid`` (EIP141) as an opcode.
 * Type system: Introduce type identifier strings.
 * Type checker: Warn about invalid checksum for addresses and deduce type from valid ones.
 * Metadata: Do not include platform in the version number.
 * Metadata: Add option to store sources as literal content.
 * Code generator: Extract array utils into low-level functions.
 * Code generator: Internal errors (array out of bounds, etc.) now cause a reversion by using an invalid
   instruction (0xfe - EIP141) instead of an invalid jump. Invalid jump is still kept for explicit throws.

Bugfixes:
 * Code generator: Allow recursive structs.
 * Inline assembly: Disallow variables named like opcodes.
 * Type checker: Allow multiple events of the same name (but with different arities or argument types)
 * Natspec parser: Fix error with ``@param`` parsing and whitespace.

### 0.4.8 (2017-01-13)

Features:
 * Optimiser: Performance improvements.
 * Output: Print assembly in new standardized Solidity assembly format.

Bugfixes:
 * Remappings: Prefer longer context over longer prefix.
 * Type checker, code generator: enable access to events of base contracts' names.
 * Imports: ``import ".dir/a"`` is not a relative path.  Relative paths begin with directory ``.`` or ``..``.
 * Type checker, disallow inheritances of different kinds (e.g. a function and a modifier) of members of the same name

### 0.4.7 (2016-12-15)

Features:
 * Bitshift operators.
 * Type checker: Warn when ``msg.value`` is used in non-payable function.
 * Code generator: Inject the Swarm hash of a metadata file into the bytecode.
 * Code generator: Replace expensive memcpy precompile by simple assembly loop.
 * Optimizer: Some dead code elimination.

Bugfixes:
 * Code generator: throw if calling the identity precompile failed during memory (array) copying.
 * Type checker: string literals that are not valid UTF-8 cannot be converted to string type
 * Code generator: any non-zero value given as a boolean argument is now converted into 1.
 * AST Json Converter: replace ``VariableDefinitionStatement`` nodes with ``VariableDeclarationStatement``
 * AST Json Converter: fix the camel case in ``ElementaryTypeNameExpression``
 * AST Json Converter: replace ``public`` field with ``visibility`` in the function definition nodes

### 0.4.6 (2016-11-22)

Bugfixes:
 * Optimizer: Knowledge about state was not correctly cleared for JUMPDESTs (introduced in 0.4.5)

### 0.4.5 (2016-11-21)

Features:
 * Function types
 * Do-while loops: support for a ``do <block> while (<expr>);`` control structure
 * Inline assembly: support ``invalidJumpLabel`` as a jump label.
 * Type checker: now more eagerly searches for a common type of an inline array with mixed types
 * Code generator: generates a runtime error when an out-of-range value is converted into an enum type.

Bugfixes:

 * Inline assembly: calculate stack height warning correctly even when local variables are used.
 * Code generator: check for value transfer in non-payable constructors.
 * Parser: disallow empty enum definitions.
 * Type checker: disallow conversion between different enum types.
 * Interface JSON: do not include trailing new line.

### 0.4.4 (2016-10-31)

Bugfixes:
 * Type checker: forbid signed exponential that led to an incorrect use of EXP opcode.
 * Code generator: properly clean higher order bytes before storing in storage.

### 0.4.3 (2016-10-25)

Features:

 * Inline assembly: support both ``suicide`` and ``selfdestruct`` opcodes
   (note: ``suicide`` is deprecated).
 * Inline assembly: issue warning if stack is not balanced after block.
 * Include ``keccak256()`` as an alias to ``sha3()``.
 * Support shifting constant numbers.

Bugfixes:
 * Commandline interface: Disallow unknown options in ``solc``.
 * Name resolver: Allow inheritance of ``enum`` definitions.
 * Type checker: Proper type checking for bound functions.
 * Type checker: fixed crash related to invalid fixed point constants
 * Type checker: fixed crash related to invalid literal numbers.
 * Type checker: ``super.x`` does not look up ``x`` in the current contract.
 * Code generator: expect zero stack increase after ``super`` as an expression.
 * Code generator: fix an internal compiler error for ``L.Foo`` for ``enum Foo`` defined in library ``L``.
 * Code generator: allow inheritance of ``enum`` definitions.
 * Inline assembly: support the ``address`` opcode.
 * Inline assembly: fix parsing of assignment after a label.
 * Inline assembly: external variables of unsupported type (such as ``this``, ``super``, etc.)
   are properly detected as unusable.
 * Inline assembly: support variables within modifiers.
 * Optimizer: fix related to stale knowledge about SHA3 operations

### 0.4.2 (2016-09-17)

Bugfixes:

 * Code Generator: Fix library functions being called from payable functions.
 * Type Checker: Fixed a crash about invalid array types.
 * Code Generator: Fixed a call gas bug that became visible after
   version 0.4.0 for calls where the output is larger than the input.

### 0.4.1 (2016-09-09)

 * Build System: Fixes to allow library compilation.

### 0.4.0 (2016-09-08)

This release deliberately breaks backwards compatibility mostly to
enforce some safety features. The most important change is that you have
to explicitly specify if functions can receive ether via the ``payable``
modifier. Furthermore, more situations cause exceptions to be thrown.

Minimal changes to be made for upgrade:
 - Add ``payable`` to all functions that want to receive Ether
   (including the constructor and the fallback function).
 - Change ``_`` to ``_;`` in modifiers.
 - Add version pragma to each file: ``pragma solidity ^0.4.0;``

Breaking Changes:

 * Source files have to specify the compiler version they are
   compatible with using e.g. ``pragma solidity ^0.4.0;`` or
   ``pragma solidity >=0.4.0 <0.4.8;``
 * Functions that want to receive Ether have to specify the
   new ``payable`` modifier (otherwise they throw).
 * Contracts that want to receive Ether with a plain "send"
   have to implement a fallback function with the ``payable``
   modifier. Contracts now throw if no payable fallback
   function is defined and no function matches the signature.
 * Failing contract creation through "new" throws.
 * Division / modulus by zero throws.
 * Function call throws if target contract does not have code
 * Modifiers are required to contain ``_`` (use ``if (false) _`` as a workaround if needed).
 * Modifiers: return does not skip part in modifier after ``_``.
 * Placeholder statement `_` in modifier now requires explicit `;`.
 * ``ecrecover`` now returns zero if the input is malformed (it previously returned garbage).
 * The ``constant`` keyword cannot be used for constructors or the fallback function.
 * Removed ``--interface`` (Solidity interface) output option
 * JSON AST: General cleanup, renamed many nodes to match their C++ names.
 * JSON output: ``srcmap-runtime`` renamed to ``srcmapRuntime``.
 * Moved (and reworked) standard library contracts from inside the compiler to github.com/ethereum/solidity/std
   (``import "std";`` or ``import owned;`` do not work anymore).
 * Confusing and undocumented keyword ``after`` was removed.
 * New reserved words: ``abstract``, ``hex``, ``interface``, ``payable``, ``pure``, ``static``, ``view``.

Features:

 * Hexadecimal string literals: ``hex"ab1248fe"``
 * Internal: Inline assembly usable by the code generator.
 * Commandline interface: Using ``-`` as filename allows reading from stdin.
 * Interface JSON: Fallback function is now part of the ABI.
 * Interface: Version string now *SemVer* compatible.
 * Code generator: Do not provide "new account gas" if we know the called account exists.

Bugfixes:

 * JSON AST: Nodes were added at wrong parent
 * Why3 translator: Crash fix for exponentiation
 * Commandline Interface: linking libraries with underscores in their name.
 * Type Checker: Fallback function cannot return data anymore.
 * Code Generator: Fix crash when ``sha3()`` was used on unsupported types.
 * Code Generator: Manually set gas stipend for ``.send(0)``.

Lots of changes to the documentation mainly by voluntary external contributors.

### 0.3.6 (2016-08-10)

Features:

 * Formal verification: Take external effects on a contract into account.
 * Type Checker: Warning about unused return value of low-level calls and send.
 * Output: Source location and node id as part of AST output
 * Output: Source location mappings for bytecode
 * Output: Formal verification as part of json compiler output.

Bugfixes:

 * Commandline Interface: Do not crash if input is taken from stdin.
 * Scanner: Correctly support unicode escape codes in strings.
 * JSON output: Fix error about relative / absolute source file names.
 * JSON output: Fix error about invalid utf8 strings.
 * Code Generator: Dynamic allocation of empty array caused infinite loop.
 * Code Generator: Correctly calculate gas requirements for memcpy precompile.
 * Optimizer: Clear known state if two code paths are joined.

### 0.3.5 (2016-06-10)

Features:

 * Context-dependent path remappings (different modules can use the same library in different versions)

Bugfixes:

 * Type Checking: Dynamic return types were removed when fetching data from external calls, now they are replaced by an "unusable" type.
 * Type Checking: Overrides by constructors were considered making a function non-abstract.

### 0.3.4 (2016-05-31)

No change outside documentation.

### 0.3.3 (2016-05-27)

 * Allow internal library functions to be called (by "inlining")
 * Fractional/rational constants (only usable with fixed point types, which are still in progress)
 * Inline assembly has access to internal functions (as jump labels)
 * Running `solc` without arguments on a terminal will print help.
 * Bugfix: Remove some non-determinism in code generation.
 * Bugfix: Corrected usage of not / bnot / iszero in inline assembly
 * Bugfix: Correctly clean bytesNN types before comparison

### 0.3.2 (2016-04-18)

 * Bugfix: Inline assembly parser: `byte` opcode was unusable
 * Bugfix: Error reporting: tokens for variably-sized types were not converted to string properly
 * Bugfix: Dynamic arrays of structs were not deleted correctly.
 * Bugfix: Static arrays in constructor parameter list were not decoded correctly.

### 0.3.1 (2016-03-31)

 * Inline assembly
 * Bugfix: Code generation: array access with narrow types did not clean higher order bits
 * Bugfix: Error reporting: error reporting with unknown source location caused a crash

### 0.3.0 (2016-03-11)

BREAKING CHANGES:

 * Added new keywords `assembly`, `foreign`, `fixed`, `ufixed`, `fixedNxM`, `ufixedNxM` (for various values of M and N), `timestamp`
 * Number constant division does not round to integer, but to a fixed point type (e.g. `1 / 2 != 1`, but `1 / 2 == 0.5`).
 * Library calls now default to use DELEGATECALL (e.g. called library functions see the same value as the calling function for `msg.value` and `msg.sender`).
 * `<address>.delegatecall` as a low-level calling interface

Bugfixes:
 * Fixed a bug in the optimizer that resulted in comparisons being wrong.


### 0.2.2 (2016-02-17)

 * Index access for types `bytes1`, ..., `bytes32` (only read access for now).
 * Bugfix: Type checker crash for wrong number of base constructor parameters.

### 0.2.1 (2016-01-30)

 * Inline arrays, i.e. `var y = [1,x,f()];` if there is a common type for `1`, `x` and `f()`. Note that the result is always a fixed-length memory array and conversion to dynamic-length memory arrays is not yet possible.
 * Import similar to ECMAScript6 import (`import "abc.sol" as d` and `import {x, y} from "abc.sol"`).
 * Commandline compiler solc automatically resolves missing imports and allows for "include directories".
 * Conditional: `x ? y : z`
 * Bugfix: Fixed several bugs where the optimizer generated invalid code.
 * Bugfix: Enums and structs were not accessible to other contracts.
 * Bugfix: Fixed segfault connected to function parameter types, appeared during gas estimation.
 * Bugfix: Type checker crash for wrong number of base constructor parameters.
 * Bugfix: Allow function overloads with different array types.
 * Bugfix: Allow assignments of type `(x) = 7`.
 * Bugfix: Type `uint176` was not available.
 * Bugfix: Fixed crash during type checking concerning constructor calls.
 * Bugfix: Fixed crash during code generation concerning invalid accessors for struct types.
 * Bugfix: Fixed crash during code generating concerning computing a hash of a struct type.

### 0.2.0 (2015-12-02)

 * **Breaking Change**: `new ContractName.value(10)()` has to be written as `(new ContractName).value(10)()`
 * Added `selfdestruct` as an alias for `suicide`.
 * Allocation of memory arrays using `new`.
 * Binding library functions to types via `using x for y`
 * `addmod` and `mulmod` (modular addition and modular multiplication with arbitrary intermediate precision)
 * Bugfix: Constructor arguments of fixed array type were not read correctly.
 * Bugfix: Memory allocation of structs containing arrays or strings.
 * Bugfix: Data location for explicit memory parameters in libraries was set to storage.

### 0.1.7 (2015-11-17)

 * Improved error messages for unexpected tokens.
 * Proof-of-concept transcompilation to why3 for formal verification of contracts.
 * Bugfix: Arrays (also strings) as indexed parameters of events.
 * Bugfix: Writing to elements of `bytes` or `string` overwrite others.
 * Bugfix: "Successor block not found" on Windows.
 * Bugfix: Using string literals in tuples.
 * Bugfix: Cope with invalid commit hash in version for libraries.
 * Bugfix: Some test framework fixes on windows.

### 0.1.6 (2015-10-16)

 * `.push()` for dynamic storage arrays.
 * Tuple expressions (`(1,2,3)` or `return (1,2,3);`)
 * Declaration and assignment of multiple variables (`var (x,y,) = (1,2,3,4,5);` or `var (x,y) = f();`)
 * Destructuring assignment (`(x,y,) = (1,2,3)`)
 * Bugfix: Internal error about usage of library function with invalid types.
 * Bugfix: Correctly parse `Library.structType a` at statement level.
 * Bugfix: Correctly report source locations of parenthesized expressions (as part of "tuple" story).

### 0.1.5 (2015-10-07)

 * Breaking change in storage encoding: Encode short byte arrays and strings together with their length in storage.
 * Report warnings
 * Allow storage reference types for public library functions.
 * Access to types declared in other contracts and libraries via `.`.
 * Version stamp at beginning of runtime bytecode of libraries.
 * Bugfix: Problem with initialized string state variables and dynamic data in constructor.
 * Bugfix: Resolve dependencies concerning `new` automatically.
 * Bugfix: Allow four indexed arguments for anonymous events.
 * Bugfix: Detect too large integer constants in functions that accept arbitrary parameters.

### 0.1.4 (2015-09-30)

 * Bugfix: Returning fixed-size arrays.
 * Bugfix: combined-json output of solc.
 * Bugfix: Accessing fixed-size array return values.
 * Bugfix: Disallow assignment from literal strings to storage pointers.
 * Refactoring: Move type checking into its own module.

### 0.1.3 (2015-09-25)

 * `throw` statement.
 * Libraries that contain functions which are called via CALLCODE.
 * Linker stage for compiler to insert other contract's addresses (used for libraries).
 * Compiler option to output runtime part of contracts.
 * Compile-time out of bounds check for access to fixed-size arrays by integer constants.
 * Version string includes libevmasm/libethereum's version (contains the optimizer).
 * Bugfix: Accessors for constant public state variables.
 * Bugfix: Propagate exceptions in clone contracts.
 * Bugfix: Empty single-line comments are now treated properly.
 * Bugfix: Properly check the number of indexed arguments for events.
 * Bugfix: Strings in struct constructors.

### 0.1.2 (2015-08-20)

 * Improved commandline interface.
 * Explicit conversion between `bytes` and `string`.
 * Bugfix: Value transfer used in clone contracts.
 * Bugfix: Problem with strings as mapping keys.
 * Bugfix: Prevent usage of some operators.

### 0.1.1 (2015-08-04)

 * Strings can be used as mapping keys.
 * Clone contracts.
 * Mapping members are skipped for structs in memory.
 * Use only a single stack slot for storage references.
 * Improved error message for wrong argument count. (#2456)
 * Bugfix: Fix comparison between `bytesXX` types. (#2087)
 * Bugfix: Do not allow floats for integer literals. (#2078)
 * Bugfix: Some problem with many local variables. (#2478)
 * Bugfix: Correctly initialise `string` and `bytes` state variables.
 * Bugfix: Correctly compute gas requirements for callcode.

### 0.1.0 (2015-07-10)<|MERGE_RESOLUTION|>--- conflicted
+++ resolved
@@ -1,4 +1,3 @@
-<<<<<<< HEAD
 ### 0.9.0 (unreleased)
 
 Breaking changes:
@@ -12,13 +11,10 @@
  * View Pure Checker: Mark ``returndatasize`` and ``returndatacopy`` as view to disallow them in inline assembly blocks in pure functions.
 
 
-### 0.8.15 (unreleased)
-=======
 ### 0.8.17 (unreleased)
 
 Important Bugfixes:
 
->>>>>>> ecdc808e
 
 Language Features:
 
